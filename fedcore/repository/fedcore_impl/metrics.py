--- conflicted
+++ resolved
@@ -16,22 +16,6 @@
 from fedot.core.composer.metrics import (ComplexityMetric, NodeNum, StructuralComplexity) # TODO include in fedcore.metrics module
 from typing import Union
 
-<<<<<<< HEAD
-from fedcore.metrics.cv_metrics import (
-    LastLayer,
-    IntermediateFeatures,
-    IntermediateAttention,
-    Latency,
-    Throughput,
-    CV_quality_metric,
-)
-from fedcore.repository.constant_repository import (
-    DistilationMetricsEnum,
-    InferenceMetricsEnum,
-    CVMetricsEnum,
-)
-=======
->>>>>>> e8cd7aea
 from typing import Callable, Iterable, Tuple
 
 import numpy as np
