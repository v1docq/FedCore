--- conflicted
+++ resolved
@@ -72,8 +72,6 @@
             self._log.warning(f'Exception - {exec_during_fit} during pipeline learning process. '
                               f'Skipping the graph: {graph_id}', raise_if_test=True)
             break
-<<<<<<< HEAD
-=======
         # evaluated_fitness = self._objective(prepared_pipeline,
         #                                     reference_data=test_data,
         #                                     validation_blocks=self._validation_blocks)
@@ -82,7 +80,6 @@
         else:
             self._log.warning(f'Invalid fitness after objective evaluation. '
                               f'Skipping the graph: {graph_id}', raise_if_test=True)
->>>>>>> d4f3f663
     if folds_metrics:
         folds_metrics = tuple(np.mean(folds_metrics, axis=0))  # averages for each metric over folds
         self._log.debug(f'Pipeline {graph_id} with evaluated metrics: {folds_metrics}')
