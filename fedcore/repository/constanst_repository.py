--- conflicted
+++ resolved
@@ -25,16 +25,7 @@
     has_no_cycle,
     has_no_isolated_nodes,
     has_one_root,
-<<<<<<< HEAD
-)
-=======
-)
-from fedot.core.pipelines.verification_rules import (
-    has_primary_nodes,
-)
-from fastai.torch_core import _has_mps
-from fastcore.basics import defaults
->>>>>>> 17ae8dd6
+)
 from golem.core.optimisers.genetic.operators.inheritance import GeneticSchemeTypesEnum
 from golem.core.optimisers.genetic.operators.selection import SelectionTypesEnum
 from golem.core.tuning.optuna_tuner import OptunaTuner
@@ -42,7 +33,6 @@
 
 from fedcore.architecture.dataset.object_detection_datasets import YOLODataset
 from fedcore.architecture.dataset.prediction_datasets import CustomDatasetForImages
-<<<<<<< HEAD
 from fedcore.architecture.dataset.segmentation_dataset import (
     SegmentationDataset,
     SemanticSegmentationDataset,
@@ -58,19 +48,6 @@
     DecomposedEmbedding,
     DecomposedLinear,
 )
-=======
-from fedcore.architecture.dataset.segmentation_dataset import SegmentationDataset
-from fedcore.architecture.dataset.segmentation_dataset import (
-    SemanticSegmentationDataset,
-)
-from fedcore.metrics.api_metric import (
-    calculate_regression_metric,
-    calculate_forecasting_metric,
-    calculate_classification_metric,
-    calculate_computational_metric,
-)
-
->>>>>>> 17ae8dd6
 from fedcore.models.network_modules.losses import (
     CenterLoss,
     CenterPlusLoss,
@@ -83,12 +60,6 @@
     SMAPELoss,
     TweedieLoss,
 )
-<<<<<<< HEAD
-=======
-
-from fedot.core.repository.tasks import Task, TaskTypesEnum
->>>>>>> 17ae8dd6
-
 
 def default_device(device_type: str = "CPU"):
     """Return or set default device. Modified from fastai.
@@ -338,7 +309,6 @@
     }
 
     PRUNING_NORMS = [0, 1, 2]
-<<<<<<< HEAD
     PRUNING_REDUCTION = ["sum", "mean", "max", 'prod', 'first']
     PRUNING_NORMALIZE = ["sum", "mean", "max", 'gaussian']
     PRUNING_LAYERS_IMPL = (torchvision.ops.misc.Conv2dNormActivation,
@@ -350,15 +320,6 @@
         torch.nn.Conv2d : DecomposedConv2d,
         torch.nn.Embedding: DecomposedEmbedding
     }
-=======
-    PRUNING_REDUCTION = ["sum", "mean", "max", "prod", "first"]
-    PRUNING_NORMALIZE = ["sum", "mean", "max", "gaussian"]
-    PRUNING_LAYERS_IMPL = (
-        torchvision.ops.misc.Conv2dNormActivation,
-        torch.nn.modules.container.Sequential,
-        torch.nn.modules.conv.Conv2d,
-    )
->>>>>>> 17ae8dd6
 
 
 class TorchLossesConstant(Enum):
