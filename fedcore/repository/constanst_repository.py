from enum import Enum

import torch
import torch_pruning as tp
import torchvision
# from fastai.torch_core import _has_mps
from fastcore.basics import defaults
from fedot.core.pipelines.pipeline_builder import PipelineBuilder
from fedot.core.pipelines.verification_rules import (
    has_correct_data_connections,
    has_correct_data_sources,
    has_final_operation_as_model,
    has_no_conflicts_during_multitask,
    has_no_conflicts_with_data_flow,
    has_primary_nodes,
)
from fedot.core.repository.metrics_repository import QualityMetricsEnum
from fedot.core.repository.tasks import (
    Task,
    TaskParams,
    TaskTypesEnum,
    TsForecastingParams,
)
from golem.core.dag.verification_rules import (
    has_no_cycle,
    has_no_isolated_nodes,
    has_one_root,
)
from golem.core.optimisers.genetic.operators.inheritance import GeneticSchemeTypesEnum
from golem.core.optimisers.genetic.operators.selection import SelectionTypesEnum
from golem.core.tuning.optuna_tuner import OptunaTuner
from torch import nn

from fedcore.architecture.dataset.object_detection_datasets import YOLODataset
from fedcore.architecture.dataset.prediction_datasets import CustomDatasetForImages
from fedcore.architecture.dataset.segmentation_dataset import (
    SegmentationDataset,
    SemanticSegmentationDataset,
)
from fedcore.metrics.api_metric import (
    calculate_classification_metric,
    calculate_computational_metric,
    calculate_forecasting_metric,
    calculate_regression_metric,
)
from fedcore.models.network_impl.decomposed_layers import (
    DecomposedConv2d,
    DecomposedEmbedding,
    DecomposedLinear,
)
from fedcore.models.network_modules.losses import (
    CenterLoss,
    CenterPlusLoss,
    ExpWeightedLoss,
    FocalLoss,
    HuberLoss,
    LogCoshLoss,
    MaskedLossWrapper,
    RMSELoss,
    SMAPELoss,
    TweedieLoss,
)
# from fedcore.neural_compressor.model.onnx_model import ONNXModel
# from fedcore.neural_compressor.model.torch_model import PyTorchModel, PyTorchFXModel, IPEXModel
from fedcore.architecture.comptutaional.devices import default_device
from fedcore.repository.setups import QAT_1, PTQ_1
from fedcore.algorithm.low_rank.decomposer import DECOMPOSERS



class FedotOperationConstant(Enum):
    FEDOT_TASK = {
        "classification": Task(TaskTypesEnum.classification),
        "regression": Task(TaskTypesEnum.regression),
        "ts_forecasting": Task(
            TaskTypesEnum.ts_forecasting, TsForecastingParams(forecast_length=1)
        ),
    }

    FEDCORE_TASK = [
        "pruning",
        "quantisation",
        "distilation",
        "low_rank",
        "evo_composed",
    ]
    CV_TASK = ["classification", "segmentation", "object_detection"]
    FEDCORE_CV_DATASET = {
        "classification": CustomDatasetForImages,
        "segmentation": SegmentationDataset,
        "semantic_segmentation": SemanticSegmentationDataset,
        "object_detection": CustomDatasetForImages,
        "object_detection_YOLO": YOLODataset,
    }

    FEDOT_GET_METRICS = {
        "regression": calculate_regression_metric,
        "ts_forecasting": calculate_forecasting_metric,
        "classification": calculate_classification_metric,
        "computational": calculate_computational_metric,
    }
    FEDOT_MUTATION_STRATEGY = {
        "params_mutation_strategy": [0.8, 0.2],
        "growth_mutation_strategy": [0.3, 0.7],
    }
    EXCLUDED_OPERATION_MUTATION = {
        "regression": [
            "one_hot_encoding",
            "label_encoding",
            "isolation_forest_class",
            "tst_model",
            "omniscale_model",
            "isolation_forest_reg",
            "inception_model",
            "xcm_model",
            "resnet_model",
            "signal_extractor",
            "recurrence_extractor",
        ],
        "classification": [
            "isolation_forest_reg",
            "tst_model",
            "resnet_model",
            "xcm_model",
            "one_hot_encoding",
            "label_encoding",
            "isolation_forest_class",
            "signal_extractor",
            "knnreg",
            "recurrence_extractor",
        ],
    }
    FEDOT_API_PARAMS = default_param_values_dict = dict(
        problem=None,
        task_params=None,
        timeout=None,
        n_jobs=-1,
        logging_level=50,
        seed=42,
        parallelization_mode="populational",
        show_progress=True,
        max_depth=6,
        max_arity=3,
        pop_size=20,
        num_of_generations=None,
        keep_n_best=1,
        available_operations=None,
        metric=None,
        cv_folds=2,
        genetic_scheme=None,
        early_stopping_iterations=None,
        early_stopping_timeout=10,
        optimizer=None,
        collect_intermediate_metric=False,
        max_pipeline_fit_time=None,
        initial_assumption=None,
        preset=None,
        use_pipelines_cache=True,
        use_preprocessing_cache=True,
        use_input_preprocessing=True,
        use_auto_preprocessing=False,
        use_meta_rules=False,
        cache_dir=None,
        keep_history=True,
        history_dir=None,
        with_tuning=True,
    )

    FEDOT_TUNER_STRATEGY = {"optuna": OptunaTuner}

    FEDOT_EVO_MULTI_STRATEGY = {
        "spea2": SelectionTypesEnum.spea2,
        "tournament": SelectionTypesEnum.tournament,
    }

    FEDOT_GENETIC_MULTI_STRATEGY = {
        "steady_state": GeneticSchemeTypesEnum.steady_state,
        "generational": GeneticSchemeTypesEnum.generational,
        "parameter_free": GeneticSchemeTypesEnum.parameter_free,
    }
    AVAILABLE_CLS_OPERATIONS = []

    AVAILABLE_REG_OPERATIONS = []

    FEDCORE_GRAPH_VALIDATION = [
        has_one_root,  # model have root node and it is a GraphNode
        has_no_cycle,  # model dont contain cycle (lead to infinity eval loop)
        has_no_isolated_nodes,  # model dont have isolated operation (impossible to get final predict)
        has_primary_nodes,  # model must contain primary node (root of computational tree)
        # has_final_operation_as_model,
        # has_no_conflicts_with_data_flow,
        # has_correct_data_connections,
        # has_no_conflicts_during_multitask,
        # has_correct_data_sources
    ]

    FEDOT_ASSUMPTIONS = {
        "pruning": PipelineBuilder().add_node("pruning_model"),
        "low_rank": PipelineBuilder().add_node("low_rank_model"),
        "post_quantization": PipelineBuilder().add_node("post_training_quant"),
        "post_dynamic_quantisation": PipelineBuilder().add_node('post_dynamic_quant'),
        "quantization_aware": PipelineBuilder().add_node("training_aware_quant"),
        "distilation": PipelineBuilder().add_node("distilation_model"),
        "detection": PipelineBuilder().add_node(
            "detection_model", params={"pretrained": True}
        ),
        "training": PipelineBuilder().add_node("training_model"),
    }

    FEDOT_ENSEMBLE_ASSUMPTIONS = {}


class ModelCompressionConstant(Enum):
    ENERGY_THR = [0.9, 0.95, 0.99, 0.999]
    DECOMPOSE_MODE = "channel"
    COMPOSE_MODE = "two_layers"
    HOER_LOSS = 1
    ORTOGONAL_LOSS = 5
    MODELS_FROM_LENGTH = {
        122: "ResNet18",
        218: "ResNet34",
        320: "ResNet50",
        626: "ResNet101",
        932: "ResNet152",
    }
    PRUNERS = {
        "magnitude_pruner": tp.pruner.MagnitudePruner,
        "group_norm_pruner": tp.pruner.GroupNormPruner,
        "batch_norm_pruner": tp.pruner.BNScalePruner,
        "growing_reg_pruner": tp.pruner.GrowingRegPruner,
        "meta_pruner": tp.pruner.MetaPruner,
        "manual_conv": tp.pruner.MetaPruner,
    }

    PRUNER_REQUIRED_GRADS = {
        "TaylorImportance": tp.importance.TaylorImportance,
        "GroupTaylorImportance": tp.importance.GroupTaylorImportance,
    }

    PRUNER_REQUIRED_REG = {
        "HessianImportance": tp.importance.HessianImportance,
        "BNScaleImportance": tp.importance.BNScaleImportance,
        "GroupNormImportance": tp.importance.GroupNormImportance,
        "GroupHessianImportance": tp.importance.GroupHessianImportance,
    }

    PRUNER_WITHOUT_REQUIREMENTS = {
        "MagnitudeImportance": tp.importance.MagnitudeImportance,
        "LAMPImportance": tp.importance.LAMPImportance,
        "RandomImportance": tp.importance.RandomImportance,
    }

    PRUNING_IMPORTANCE = {
        "MagnitudeImportance": tp.importance.MagnitudeImportance,
        "TaylorImportance": tp.importance.TaylorImportance,
        "HessianImportance": tp.importance.HessianImportance,
        "BNScaleImportance": tp.importance.BNScaleImportance,
        "LAMPImportance": tp.importance.LAMPImportance,
        "RandomImportance": tp.importance.RandomImportance,
        "GroupNormImportance": tp.importance.GroupNormImportance,
        "GroupTaylorImportance": tp.importance.GroupTaylorImportance,
        "GroupHessianImportance": tp.importance.GroupHessianImportance,
    }
    GROUP_PRUNING_IMPORTANCE = {
        "GroupNormImportance": tp.importance.GroupNormImportance,
        "GroupTaylorImportance": tp.importance.GroupTaylorImportance,
        "GroupHessianImportance": tp.importance.GroupHessianImportance,
    }

    PRUNING_FUNC = {
        "conv_out": tp.prune_conv_out_channels,
        "conv_in": tp.prune_conv_in_channels,
        "batchnorm_out": tp.prune_batchnorm_out_channels,
        "batchnorm_in": tp.prune_batchnorm_in_channels,
        "linear_out": tp.prune_linear_out_channels,
        "linear_in": tp.prune_linear_in_channels,
        "embedding_out": tp.prune_embedding_out_channels,
        "embedding_in": tp.prune_embedding_in_channels,
        "parameter_out": tp.prune_parameter_in_channels,
        "parameter_in": tp.prune_parameter_out_channels,
        "mha_out": tp.prune_multihead_attention_out_channels,
        "mha_in": tp.prune_multihead_attention_in_channels,
    }
    # MANUAL_PRUNING_STRATEGY = {
    #     "manual_conv": ["conv_out", "conv_in"],
    #     "manual_linear": ["linear_out", "linear_in"],
    #     "manual_attention": ["mha_out", "mha_in"],
    #     "manual_parameter": ["conv_out", "conv_in"],
    #     "manual_embedding": ["embedding_out", "embedding_in"],
    # }

    PRUNING_NORMS = [0, 1, 2]
    PRUNING_REDUCTION = ["sum", "mean", "max", 'prod', 'first']
    PRUNING_NORMALIZE = ["sum", "mean", "max", 'gaussian']
<<<<<<< HEAD
    PRUNING_LAYERS_IMPL = (torchvision.ops.misc.Conv2dNormActivation,
                           torch.nn.modules.container.Sequential,
                           torch.nn.modules.conv.Conv2d)

=======
    # PRUNING_LAYERS_IMPL = (torchvision.ops.misc.Conv2dNormActivation,
    #                        torch.nn.modules.container.Sequential,
    #                        torch.nn.modules.conv.Conv2d)
    
>>>>>>> b073f7e1
    DECOMPOSABLE_LAYERS = {
        # torch.nn.modules.linear.NonDynamicallyQuantizableLinear: DecomposedNonDynamicallyQuantizableLinear,
        torch.nn.Linear: DecomposedLinear,
        torch.nn.Conv2d: DecomposedConv2d,
        torch.nn.Embedding: DecomposedEmbedding
    }

    PROHIBIT_TO_DECOMPOSE = {torch.nn.modules.linear.NonDynamicallyQuantizableLinear}

    QUANT_MODEL_TYPES = {
        # "pytorch": PyTorchModel,
        # "pytorch_ipex": IPEXModel,
        # "pytorch_fx": PyTorchFXModel,
        # "onnxruntime": ONNXModel,
        # "onnxrt_qlinearops": ONNXModel,
        # "onnxrt_qdq": ONNXModel,
        # "onnxrt_integerops": ONNXModel,
    }


class TorchLossesConstant(Enum):
    CROSS_ENTROPY = nn.CrossEntropyLoss
    MULTI_CLASS_CROSS_ENTROPY = nn.BCEWithLogitsLoss
    MSE = nn.MSELoss
    KL_LOSS = nn.KLDivLoss  #
    RMSE = RMSELoss
    SMAPE = SMAPELoss
    TWEEDIE_LOSS = TweedieLoss
    FOCAL_LOSS = FocalLoss
    CENTER_PLUS_LOSS = CenterPlusLoss
    CENTER_LOSS = CenterLoss
    MASK_LOSS = MaskedLossWrapper
    LOG_COSH_LOSS = LogCoshLoss
    HUBER_LOSS = HuberLoss
    EXPONENTIAL_WEIGHTED_LOSS = ExpWeightedLoss


class DistilationMetricsEnum(QualityMetricsEnum):
    intermediate_layers_attention = "intermediate_attention"
    intermediate_layers_feature = "intermediate_feature"
    last_layer = "last_layer"
    RMSE = RMSELoss
    SMAPE = SMAPELoss
    TWEEDIE_LOSS = TweedieLoss
    FOCAL_LOSS = FocalLoss
    CENTER_PLUS_LOSS = CenterPlusLoss
    CENTER_LOSS = CenterLoss
    MASK_LOSS = MaskedLossWrapper
    LOG_COSH_LOSS = LogCoshLoss
    HUBER_LOSS = HuberLoss
    EXPONENTIAL_WEIGHTED_LOSS = ExpWeightedLoss


class InferenceMetricsEnum(QualityMetricsEnum):
    latency = "latency"
    throughput = "throughput"


class CVMetricsEnum(QualityMetricsEnum):
    cv_clf_metric = "cv_clf_metric"


class ONNX_CONFIG(Enum):
    INT8_CONFIG = {
        "dtype": "int8",
        "opset_version": 16,
        "quant_format": "QDQ",  # or "QLinear"
        "input_names": ["input"],
        "output_names": ["output"],
        "dynamic_axes": {"input": [0], "output": [0]},
    }
    INT5_CONFIG = {
        "dtype": "int5",
        "opset_version": 16,
        "quant_format": "QDQ",  # or "QLinear"
        "input_names": ["input"],
        "output_names": ["output"],
        "dynamic_axes": {"input": [0], "output": [0]},
    }
    INT4_CONFIG = {
        "dtype": "int4",
        "opset_version": 16,
        "quant_format": "QDQ",  # or "QLinear"
        "input_names": ["input"],
        "output_names": ["output"],
        "dynamic_axes": {"input": [0], "output": [0]},
    }


class FedcoreInitialAssumptions(Enum):
    qat_1 = QAT_1
    ptq_1 = PTQ_1

<<<<<<< HEAD

class TorchvisionBenchmark(Enum):
    CLASSIFICATION = ["CIFAR10", "CIFAR100", 'FasnionMNIST']
    OBJECT_DETECTION = ['VOCDetection', 'COCO']
    SEGMENTATION = ['VOCSegmentation']

=======
from fedcore.models.network_impl.hooks import Saver
from fedcore.algorithm.low_rank.rank_pruning import DynamicRankPruner

class Hooks(Enum):
    SAVER = Saver
    CUTTLEFISH_PRUNER = DynamicRankPruner
>>>>>>> b073f7e1

AVAILABLE_REG_OPERATIONS = FedotOperationConstant.AVAILABLE_REG_OPERATIONS.value
AVAILABLE_CLS_OPERATIONS = FedotOperationConstant.AVAILABLE_CLS_OPERATIONS.value
EXCLUDED_OPERATION_MUTATION = FedotOperationConstant.EXCLUDED_OPERATION_MUTATION.value
FEDOT_TASK = FedotOperationConstant.FEDOT_TASK.value
FEDOT_ASSUMPTIONS = FedotOperationConstant.FEDOT_ASSUMPTIONS.value  ###
FEDOT_API_PARAMS = FedotOperationConstant.FEDOT_API_PARAMS.value
FEDOT_ENSEMBLE_ASSUMPTIONS = FedotOperationConstant.FEDOT_ENSEMBLE_ASSUMPTIONS.value
FEDOT_TUNER_STRATEGY = FedotOperationConstant.FEDOT_TUNER_STRATEGY.value
FEDOT_EVO_MULTI_STRATEGY = FedotOperationConstant.FEDOT_EVO_MULTI_STRATEGY.value
FEDOT_GENETIC_MULTI_STRATEGY = FedotOperationConstant.FEDOT_GENETIC_MULTI_STRATEGY.value
FEDOT_GET_METRICS = FedotOperationConstant.FEDOT_GET_METRICS.value
FEDCORE_TASK = FedotOperationConstant.FEDCORE_TASK.value
CV_TASK = FedotOperationConstant.CV_TASK.value
FEDCORE_CV_DATASET = FedotOperationConstant.FEDCORE_CV_DATASET.value
FEDCORE_MUTATION_STRATEGY = FedotOperationConstant.FEDOT_MUTATION_STRATEGY.value
FEDCORE_GRAPH_VALIDATION = FedotOperationConstant.FEDCORE_GRAPH_VALIDATION.value

ENERGY_THR = ModelCompressionConstant.ENERGY_THR.value
DECOMPOSE_MODE = ModelCompressionConstant.DECOMPOSE_MODE.value
COMPOSE_MODE = ModelCompressionConstant.COMPOSE_MODE.value
DECOMPOSABLE_LAYERS = ModelCompressionConstant.DECOMPOSABLE_LAYERS.value
DIM_SUM_LIM = 1024
DIM_LIM = 2048
PROHIBIT_TO_DECOMPOSE = ModelCompressionConstant.PROHIBIT_TO_DECOMPOSE.value
HOER_LOSS = ModelCompressionConstant.HOER_LOSS.value
ORTOGONAL_LOSS = ModelCompressionConstant.ORTOGONAL_LOSS.value
MODELS_FROM_LENGTH = ModelCompressionConstant.MODELS_FROM_LENGTH.value
PRUNERS = ModelCompressionConstant.PRUNERS.value
PRUNING_IMPORTANCE = ModelCompressionConstant.PRUNING_IMPORTANCE.value
PRUNING_NORMS = ModelCompressionConstant.PRUNING_NORMS.value
PRUNING_REDUCTION = ModelCompressionConstant.PRUNING_REDUCTION.value
PRUNING_NORMALIZE = ModelCompressionConstant.PRUNING_NORMALIZE.value
# PRUNING_LAYERS_IMPL = ModelCompressionConstant.PRUNING_LAYERS_IMPL.value
GROUP_PRUNING_IMPORTANCE = ModelCompressionConstant.GROUP_PRUNING_IMPORTANCE.value
PRUNER_REQUIRED_REG = ModelCompressionConstant.PRUNER_REQUIRED_REG.value
PRUNER_REQUIRED_GRADS = ModelCompressionConstant.PRUNER_REQUIRED_GRADS.value
PRUNER_WITHOUT_REQUIREMENTS = ModelCompressionConstant.PRUNER_WITHOUT_REQUIREMENTS.value
# MANUAL_PRUNING_STRATEGY = ModelCompressionConstant.MANUAL_PRUNING_STRATEGY.value
PRUNING_FUNC = ModelCompressionConstant.PRUNING_FUNC.value
QUANT_MODEL_TYPES = ModelCompressionConstant.QUANT_MODEL_TYPES.value
INITIAL_ASSUMPTIONS = {kvp.name: kvp.value for kvp in FedcoreInitialAssumptions}

CROSS_ENTROPY = TorchLossesConstant.CROSS_ENTROPY.value
MULTI_CLASS_CROSS_ENTROPY = TorchLossesConstant.MULTI_CLASS_CROSS_ENTROPY.value
MSE = TorchLossesConstant.MSE.value
KL_LOSS = TorchLossesConstant.KL_LOSS.value
# CONTRASTIVE_LOSS = ContrastiveLossesEnum.CONTRASTIVE_LOSS.value
# VICREG_LOSS = ContrastiveLossesEnum.VICREG_LOSS.value

# RMSE = TorchLossesConstant.RMSE.value
# SMAPE = TorchLossesConstant.SMAPE.value
# TWEEDIE_LOSS = TorchLossesConstant.TWEEDIE_LOSS.value
# FOCAL_LOSS = TorchLossesConstant.FOCAL_LOSS.value
# CENTER_PLUS_LOSS = TorchLossesConstant.CENTER_PLUS_LOSS.value
# CENTER_LOSS = TorchLossesConstant.CENTER_LOSS.value
# MASK_LOSS = TorchLossesConstant.MASK_LOSS.value
# LOG_COSH_LOSS = TorchLossesConstant.LOG_COSH_LOSS.value
# HUBER_LOSS = TorchLossesConstant.HUBER_LOSS.value
# EXPONENTIAL_WEIGHTED_LOSS = TorchLossesConstant.EXPONENTIAL_WEIGHTED_LOSS.value
ONNX_INT8_CONFIG = ONNX_CONFIG.INT8_CONFIG.value
DEFAULT_TORCH_DATASET = {
    "CIFAR10": torchvision.datasets.CIFAR10,
    "CIFAR100": torchvision.datasets.CIFAR100,
    'FasnionMNIST': torchvision.datasets.FashionMNIST,
    'EuroSAT': torchvision.datasets.EuroSAT,
    "MNIST": torchvision.datasets.MNIST,
    'COCO': torchvision.datasets.CocoDetection,
    'ImageNet': torchvision.datasets.ImageNet,
    'VOCSegmentation': torchvision.datasets.VOCSegmentation,
    'VOCDetection': torchvision.datasets.VOCDetection
}<|MERGE_RESOLUTION|>--- conflicted
+++ resolved
@@ -292,17 +292,10 @@
     PRUNING_NORMS = [0, 1, 2]
     PRUNING_REDUCTION = ["sum", "mean", "max", 'prod', 'first']
     PRUNING_NORMALIZE = ["sum", "mean", "max", 'gaussian']
-<<<<<<< HEAD
-    PRUNING_LAYERS_IMPL = (torchvision.ops.misc.Conv2dNormActivation,
-                           torch.nn.modules.container.Sequential,
-                           torch.nn.modules.conv.Conv2d)
-
-=======
     # PRUNING_LAYERS_IMPL = (torchvision.ops.misc.Conv2dNormActivation,
     #                        torch.nn.modules.container.Sequential,
     #                        torch.nn.modules.conv.Conv2d)
     
->>>>>>> b073f7e1
     DECOMPOSABLE_LAYERS = {
         # torch.nn.modules.linear.NonDynamicallyQuantizableLinear: DecomposedNonDynamicallyQuantizableLinear,
         torch.nn.Linear: DecomposedLinear,
@@ -396,21 +389,19 @@
     qat_1 = QAT_1
     ptq_1 = PTQ_1
 
-<<<<<<< HEAD
+from fedcore.models.network_impl.hooks import Saver
+from fedcore.algorithm.low_rank.rank_pruning import DynamicRankPruner
+
+class Hooks(Enum):
+    SAVER = Saver
+    CUTTLEFISH_PRUNER = DynamicRankPruner
+
 
 class TorchvisionBenchmark(Enum):
     CLASSIFICATION = ["CIFAR10", "CIFAR100", 'FasnionMNIST']
     OBJECT_DETECTION = ['VOCDetection', 'COCO']
     SEGMENTATION = ['VOCSegmentation']
 
-=======
-from fedcore.models.network_impl.hooks import Saver
-from fedcore.algorithm.low_rank.rank_pruning import DynamicRankPruner
-
-class Hooks(Enum):
-    SAVER = Saver
-    CUTTLEFISH_PRUNER = DynamicRankPruner
->>>>>>> b073f7e1
 
 AVAILABLE_REG_OPERATIONS = FedotOperationConstant.AVAILABLE_REG_OPERATIONS.value
 AVAILABLE_CLS_OPERATIONS = FedotOperationConstant.AVAILABLE_CLS_OPERATIONS.value
