#!/usr/bin/env python
# -*- coding: utf-8 -*-
#
# Copyright (c) 2021 Intel Corporation
#
# Licensed under the Apache License, Version 2.0 (the "License");
# you may not use this file except in compliance with the License.
# You may obtain a copy of the License at
#
#   http://www.apache.org/licenses/LICENSE-2.0
#
# Unless required by applicable law or agreed to in writing, software
# distributed under the License is distributed on an "AS IS" BASIS,
# WITHOUT WARRANTIES OR CONDITIONS OF ANY KIND, either express or implied.
# See the License for the specific language governing permissions and
# limitations under the License.
"""Class for ONNX model."""

import logging
import os
import sys
from pathlib import Path

from fedcore.neural_compressor.adaptor.ox_utils.util import MAXIMUM_PROTOBUF
from fedcore.neural_compressor.model.base_model import BaseModel
from fedcore.neural_compressor.utils.utility import LazyImport

import onnx
import onnxruntime as ort
import neural_compressor.adaptor.ox_utils.util as ortq
from onnx.external_data_helper import (
            convert_model_to_external_data,
            write_external_data_tensors,
            load_external_data_for_model,
            load_external_data_for_tensor,
            convert_model_to_external_data
        )
from fedcore.neural_compressor.adaptor.ox_utils.util import infer_shapes
from fedcore.neural_compressor.config import ONNXQlinear2QDQConfig
from fedcore.neural_compressor.experimental.export.qlinear2qdq import onnx_qlinear_to_qdq
from collections import deque
from onnx import NodeProto
import copy
from transformers import AutoConfig
<<<<<<< HEAD

logger = logging.getLogger("neural_compressor")


class ONNXModel(BaseModel):
    """Build ONNX model."""

    def __init__(self, model, **kwargs):
        """Initialize an ONNX model.
import neural_compressor.adaptor.ox_utils.util as ortq
from onnx.external_data_helper import (
            convert_model_to_external_data,
            write_external_data_tensors,
            load_external_data_for_model,
            load_external_data_for_tensor,
            convert_model_to_external_data
        )
from fedcore.neural_compressor.adaptor.ox_utils.util import infer_shapes
from fedcore.neural_compressor.config import ONNXQlinear2QDQConfig
from fedcore.neural_compressor.experimental.export.qlinear2qdq import onnx_qlinear_to_qdq
from collections import deque
from onnx import NodeProto
import copy
from transformers import AutoConfig
=======
>>>>>>> fd400d84

logger = logging.getLogger("neural_compressor")


class ONNXModel(BaseModel):
    """Build ONNX model."""

    def __init__(self, model, **kwargs):
        """Initialize an ONNX model.

        Args:
            model (str or ModelProto): path to onnx model or loaded ModelProto model object.
            ignore_warning (bool): ignore large model warning. Default is False.
            load_external_data (bool): load external data for large model. Default is True.
        """
        self._model = (
            model
            if not isinstance(model, str)
            else onnx.load(model, load_external_data=False)
        )
        self._model_path = None if not isinstance(model, str) else model

        self.check_is_large_model()
        if (
            self._is_large_model
            and self._model_path is None
            and not kwargs.get("ignore_warning", False)
        ):
            logger.warning(
                "Model size > 2GB. Please use model path instead of onnx model object to quantize"
            )

        if (
            self._is_large_model
            and isinstance(model, str)
            and kwargs.get("load_external_data", True)
        ):
            load_external_data_for_model(self._model, os.path.dirname(self._model_path))

        self._config = None
        if isinstance(model, str) and os.path.exists(
            Path(model).parent.joinpath("config.json").as_posix()
        ):
            self._config = AutoConfig.from_pretrained(Path(model).parent.as_posix())

        self.node_name_counter = {}
        self._output_name_to_node = {}
        self._input_name_to_nodes = {}
        self._get_input_name_to_nodes(self._model.graph.node)
        self._get_output_name_to_node(self._model.graph.node)
        self._graph_info = {}
        self._get_graph_info()
        self._q_config = None

    def check_is_large_model(self):
        """Check model > 2GB."""
        init_size = 0
        for init in self._model.graph.initializer:
            # if initializer has external data location, return True
            if (
                init.HasField("data_location")
                and init.data_location == onnx.TensorProto.EXTERNAL
            ):
                self._is_large_model = True
                return
            # if raise error of initializer size > 2GB, return True
            try:
                init_bytes = init.SerializeToString()
                init_size += sys.getsizeof(init_bytes)
            except Exception as e:
                if "exceeds maximum protobuf size of 2GB" in str(e):
                    self._is_large_model = True
                    return
                else:  # pragma: no cover
                    raise e
            if init_size > MAXIMUM_PROTOBUF:
                self._is_large_model = True
                return
        self._is_large_model = False

    @property
    def is_large_model(self):
        """Check the onnx model is over 2GB."""
        return self._is_large_model

    @property
    def model_path(self):
        """Return model path."""
        return self._model_path

    @model_path.setter
    def model_path(self, path):
        """Set model path."""
        self._model_path = path

    def framework(self):
        """Return framework."""
        return "onnxruntime"

    @property
    def q_config(self):
        """Return q_config."""
        return self._q_config

    @q_config.setter
    def q_config(self, q_config):
        """Set q_config."""
        self._q_config = q_config

    @property
    def hf_config(self):
        """Return huggingface config if model is Transformer-based."""
        return self._config

    @property
    def model(self):
        """Return model itself."""
        return self._model

    @model.setter
    def model(self, model):
        """Set model itself."""
        self._model = model
        self._graph_info = {}
        self._get_graph_info()
        self._output_name_to_node = {}
        self._input_name_to_nodes = {}
        self._get_input_name_to_nodes(self._model.graph.node)
        self._get_output_name_to_node(self._model.graph.node)

    def input(self):
        """Return input of model."""
        return [i.name for i in self._model.graph.input]

    def output(self):
        """Return output of model."""
        return [i.name for i in self._model.graph.output]

    def update(self):
        """Update model info."""
        self._graph_info = {}
        self._get_graph_info()
        self._output_name_to_node = {}
        self._input_name_to_nodes = {}
        self._get_input_name_to_nodes(self._model.graph.node)
        self._get_output_name_to_node(self._model.graph.node)

    @property
    def graph_info(self):
        """Return ORT Graph Info object holding information about backend graph."""
        return self._graph_info

    def _get_graph_info(self):
        """Update graph info."""
        for node in self._model.graph.node:
            self.graph_info.update({node.name: node.op_type})

    def save(self, root):
        """Save ONNX model."""
        if os.path.split(root)[0] != "" and not os.path.exists(os.path.split(root)[0]):
            raise ValueError('"root" directory does not exists.')
        if self.is_large_model:  # pragma: no cover        

            load_external_data_for_model(
                self._model, os.path.split(self._model_path)[0]
            )
            onnx.save_model(
                self._model,
                root,
                save_as_external_data=True,
                all_tensors_to_one_file=True,
                location=root.split("/")[-1] + "_data",
                size_threshold=1024,
                convert_attribute=False,
            )
        else:
            onnx.save(self._model, root)

        if self._config is not None:
            model_type = (
                ""
                if not hasattr(self._config, "model_type")
                else getattr(self._config, "model_type")
            )
            setattr(self._config.__class__, "model_type", model_type)
            output_config_file = Path(root).parent.joinpath("config.json").as_posix()
            self._config.to_json_file(output_config_file, use_diff=False)

    def nodes(self):
        """Return model nodes."""
        return self._model.graph.node

    def initializer(self):
        """Return model initializer."""
        return self._model.graph.initializer

    def graph(self):
        """Return model graph."""
        return self._model.graph

    def ir_version(self):
        """Return model ir_version."""
        return self._model.ir_version

    def opset_import(self):
        """Return model opset_import."""
        return self._model.opset_import

    def remove_node(self, node):
        """Remove a node from model."""
        if node in self._model.graph.node:
            self._model.graph.node.remove(node)

    def remove_nodes(self, nodes_to_remove):
        """Remove nodes from model."""
        for node in nodes_to_remove:
            self.remove_node(node)

    def add_node(self, node):
        """Add a node to model."""
        self._model.graph.node.extend([node])

    def add_nodes(self, nodes_to_add):
        """Add nodes to model."""
        self._model.graph.node.extend(nodes_to_add)

    def add_initializer(self, tensor):
        """Add a initializer to model."""
        if ortq.find_by_name(tensor.name, self._model.graph.initializer) is None:
            self._model.graph.initializer.extend([tensor])

    def add_initializers(self, tensors):
        """Add initializers to model."""
        for tensor in tensors:
            self.add_initializer(tensor)

    def get_initializer(self, name):
        """Get an initializer by name."""
        for tensor in self._model.graph.initializer:
            if tensor.name == name:
                return tensor
        return None

    def get_initializer_share_num(self, name):
        """Get the number of shares of initializer."""
        num = 0
        if self.get_initializer(name) is None:
            return num

        for node in self.nodes():
            if name in node.input:
                num += 1
        return num

    def get_node(self, name):
        """Get a node by name."""
        for node in self._model.graph.node:
            if node.name == name:
                return node
        return None

    def remove_initializer(self, tensor):
        """Remove an initializer from model."""
        if tensor in self._model.graph.initializer:
            self._model.graph.initializer.remove(tensor)

    def remove_initializers(self, init_to_remove):
        """Remove initializers from model."""
        for initializer in init_to_remove:
            self.remove_initializer(initializer)

    def set_initializer(self, tensor, array, raw=False):
        """Update initializer."""
        old_tensor = self.get_initializer(tensor)
        self.remove_initializer(old_tensor)
        dims = old_tensor.dims
        data_type = old_tensor.data_type
        new_tensor = (
            onnx.helper.make_tensor(tensor, data_type, dims, array.flatten().tolist())
            if not raw
            else onnx.helper.make_tensor(
                tensor, data_type, dims, array.tostring(), raw=raw
            )
        )
        self.add_initializer(new_tensor)

    @property
    def input_name_to_nodes(self):
        """Return input names of nodes."""
        return self._input_name_to_nodes

    def _get_input_name_to_nodes(self, nodes):
        """Get input names of nodes."""
        for node in nodes:
            attrs = [
                attr
                for attr in node.attribute
                if attr.type == onnx.AttributeProto.GRAPH
                or attr.type == onnx.AttributeProto.GRAPHS
            ]
            if len(attrs) > 0:
                for attr in attrs:
                    self._get_input_name_to_nodes(attr.g.node)
            for input_name in node.input:
                if len(input_name.strip()) != 0:
                    if input_name not in self._input_name_to_nodes:
                        self._input_name_to_nodes[input_name] = [node]
                    else:
                        self._input_name_to_nodes[input_name].append(node)

    @property
    def output_name_to_node(self):
        """Return output names of nodes."""
        return self._output_name_to_node

    def _get_output_name_to_node(self, nodes):
        """Get output names of nodes."""
        for node in nodes:
            attrs = [
                attr
                for attr in node.attribute
                if attr.type == onnx.AttributeProto.GRAPH
                or attr.type == onnx.AttributeProto.GRAPHS
            ]
            if len(attrs) > 0:
                for attr in attrs:
                    self._get_output_name_to_node(attr.g.node)
            for output_name in node.output:
                if len(output_name.strip()) != 0:
                    self._output_name_to_node[output_name] = node

    def get_siblings(self, node):
        """Get siblings nodes."""
        siblings = []
        for parent in self.get_parents(node):
            for child in self.get_children(parent):
                if child.name != node.name:
                    siblings.append(child)
        return siblings

    def get_children(self, node, input_name_to_nodes=None):
        """Get children nodes."""
        if input_name_to_nodes is None:
            input_name_to_nodes = self._input_name_to_nodes

        children = []
        for output in node.output:
            if output in input_name_to_nodes:
                for child in input_name_to_nodes[output]:
                    children.append(child)
        return children

    def get_parents(self, node, output_name_to_node=None):
        """Get parents nodes."""
        if output_name_to_node is None:
            output_name_to_node = self._output_name_to_node

        parents = []
        for input in node.input:
            if input in output_name_to_node:
                parents.append(output_name_to_node[input])
        return parents

    def get_parent(self, node, idx, output_name_to_node=None):
        """Get parent node by idx."""
        if output_name_to_node is None:
            output_name_to_node = self._output_name_to_node

        if len(node.input) <= idx:
            return None

        input = node.input[idx]
        if input not in output_name_to_node:
            return None

        return output_name_to_node[input]

    def find_node_by_name(self, node_name, new_nodes_list, graph):
        """Find out node by name."""
        graph_nodes_list = list(graph.node)  # deep copy
        graph_nodes_list.extend(new_nodes_list)
        node = ortq.find_by_name(node_name, graph_nodes_list)
        return node

    def find_nodes_by_initializer(self, graph, initializer):
        """Find all nodes with given initializer as an input."""
        nodes = []
        for node in graph.node:
            for node_input in node.input:
                if node_input == initializer.name:
                    nodes.append(node)
        return nodes

    def get_scale_zero(self, tensor):
        """Help function to get scale and zero_point."""
        if not tensor.endswith("_quantized"):
            logger.debug(
                "Find {} in the quantized graph is not quantized.".format(tensor)
            )
            return None, None

        def _searcher(tensor_name):
            """Search scale and zero point tensor recursively."""
            node = self._input_name_to_nodes[tensor_name][0]
            parent = (
                self._output_name_to_node[tensor_name]
                if tensor_name in self._output_name_to_node
                else None
            )
            direct_int8 = [
                "Reshape",
                "Transpose",
                "Squeeze",
                "Unsqueeze",
                "MaxPool",
                "Pad",
                "Split",
            ]
            if parent is not None and parent.op_type in direct_int8:
                fp32_tensor_name = (
                    parent.input[0]
                    .replace("_quantized", "")
                    .replace("_QuantizeLinear", "")
                    .replace("_QuantizeInput", "")
                )
            elif node.op_type in ["Gather"]:  # pragma: no cover
                fp32_tensor_name = (
                    node.output[0]
                    .replace("_quantized", "")
                    .replace("_QuantizeLinear", "")
                    .replace("_QuantizeInput", "")
                )
            else:
                fp32_tensor_name = (
                    tensor_name.replace("_quantized", "")
                    .replace("_QuantizeLinear", "")
                    .replace("_QuantizeInput", "")
                )
            scale = fp32_tensor_name + "_scale"
            scale_tensor = self.get_initializer(scale)
            zo = fp32_tensor_name + "_zero_point"
            zo_tensor = self.get_initializer(zo)

            if scale_tensor is None or zo_tensor is None:
                if parent is not None:
                    scale_tensor, zo_tensor = _searcher(parent.input[0])
            return scale_tensor, zo_tensor

        node = self._input_name_to_nodes[tensor][0]
        # TODO check if scale_tensor and zero_point is needed
        # for bias of qlinearconv, scale and zero_point is not needed
        if (node.op_type == "QLinearConv" and tensor == node.input[-1]) or (
            node.op_type == "QGemm" and tensor == node.input[-3]
        ):
            return None, None
        else:
            scale_tensor, zo_tensor = _searcher(tensor)
            assert scale_tensor, "missing scale for tensor {}".format(tensor)
            assert zo_tensor, "missing zero point for tensor {}".format(tensor)
            return scale_tensor, zo_tensor

    def save_model_to_file(self, output_path, use_external_data_format=False):
        """Save model to external data, which is needed for model size > 2GB."""
        

        if use_external_data_format:
            convert_model_to_external_data(
                self._model,
                all_tensors_to_one_file=True,
                location=Path(output_path).name + ".data",
            )
        onnx.save_model(self._model, output_path)

    @staticmethod
    def replace_node_input(node, old_input_name, new_input_name):
        """Replace input of a node."""
        assert isinstance(old_input_name, str) and isinstance(new_input_name, str)
        for j in range(len(node.input)):
            if node.input[j] == old_input_name:
                node.input[j] = new_input_name

    def replace_input_of_all_nodes(
        self, old_input_name, new_input_name, white_optype=[], black_optype=[]
    ):
        """Replace inputs of all nodes."""
        if len(white_optype) > 0:
            for node in self.model.graph.node:
                if node.op_type in white_optype:
                    ONNXModel.replace_node_input(node, old_input_name, new_input_name)
        else:
            for node in self.model.graph.node:
                if node.op_type not in black_optype:
                    ONNXModel.replace_node_input(node, old_input_name, new_input_name)

    @staticmethod
    def replace_node_output(node, old_output_name, new_output_name):
        """Replace output of a node."""
        assert isinstance(old_output_name, str) and isinstance(new_output_name, str)
        for j in range(len(node.output)):
            if node.output[j] == old_output_name:
                node.output[j] = new_output_name

    def replace_output_of_all_nodes(
        self, old_output_name, new_output_name, white_optype=[], black_optype=[]
    ):
        """Replace outputs of all nodes."""
        if len(white_optype) > 0:
            for node in self.model.graph.node:
                if node.op_type in white_optype:
                    ONNXModel.replace_node_output(
                        node, old_output_name, new_output_name
                    )
        else:
            for node in self.model.graph.node:
                if node.op_type not in black_optype:
                    ONNXModel.replace_node_output(
                        node, old_output_name, new_output_name
                    )

    def remove_unused_nodes(self):
        """Remove unused nodes."""
        unused_nodes = []
        nodes = self.nodes()
        for node in nodes:
            if (
                node.op_type == "Constant"
                and node.output[0] not in self._model.graph.output
                and node.output[0] not in self._input_name_to_nodes
            ):
                unused_nodes.append(node)
            elif (
                node.op_type == "QuantizeLinear"
                and len(self.get_children(node)) == 1
                and self.get_children(node)[0].op_type == "DequantizeLinear"
                and node.input[0] not in self._output_name_to_node
                and self.get_children(node)[0].output[0]
                not in self._input_name_to_nodes
            ):
                unused_nodes.append(node)
                unused_nodes.extend(self.get_children(node))
            else:
                # remove the node if it does not serve as the input or output of any other nodes
                unused = True
                for output in node.output:
                    if output in self._input_name_to_nodes or output in self.output():
                        unused = False
                        break
                for input in node.input:
                    if self.get_initializer(input) is not None:
                        continue
                    elif input in self._output_name_to_node or input in self.input():
                        unused = False
                        break
                if unused:
                    unused_nodes.append(node)
        self.remove_nodes(unused_nodes)

        ununsed_weights = []
        for w in self._model.graph.initializer:
            if (
                w.name not in self._input_name_to_nodes
                and w.name not in self._model.graph.output
            ):
                ununsed_weights.append(w)
                # Remove from graph.input
                for graph_input in self.graph().input:
                    if graph_input.name == w.name:
                        self.graph().input.remove(graph_input)

        self.remove_initializers(ununsed_weights)
        self.update()

    def topological_sort(self, enable_subgraph=False):
        """Topological sort the model."""
        

        if not enable_subgraph:
            input_name_to_nodes = {}
            output_name_to_node = {}
            for node in self.model.graph.node:
                for input_name in node.input:
                    if len(input_name.strip()) != 0:
                        if input_name not in input_name_to_nodes:
                            input_name_to_nodes[input_name] = [node]
                        else:
                            input_name_to_nodes[input_name].append(node)
                for output_name in node.output:
                    if len(output_name.strip()) != 0:
                        output_name_to_node[output_name] = node
        else:  # pragma: no cover
            input_name_to_nodes = self._input_name_to_nodes
            output_name_to_node = self._output_name_to_node

        all_nodes = {}
        q = deque()
        wait = deque()
        for inp in self.model.graph.input:
            q.extend(input_name_to_nodes[inp.name])
        for n in self.model.graph.node:
            if all(
                [
                    i not in output_name_to_node and i not in self.input()
                    for i in n.input
                ]
            ):
                q.append(n)

        while q:
            n = q.popleft()
            if not all(
                [
                    output_name_to_node[i].name in all_nodes
                    for i in n.input
                    if i in output_name_to_node
                ]
            ):
                if n not in wait:
                    wait.append(n)
                continue

            all_nodes[n.name] = n
            for out in n.output:
                if out in input_name_to_nodes:
                    q.extend(
                        [
                            i
                            for i in input_name_to_nodes[out]
                            if i.name not in all_nodes and i not in q
                        ]
                    )
            if len(q) == 0 and len(wait) != 0:
                q = copy.deepcopy(wait)
                wait.clear()
        nodes = [i[1] for i in all_nodes.items()]
        assert len(list(set([n.name for n in nodes]))) == len(
            list(set([n.name for n in self.model.graph.node]))
        )
        self.model.graph.ClearField("node")
        self.model.graph.node.extend(nodes)

    def get_nodes_chain(self, start, stop, result_chain=[]):
        """Get nodes chain with given start node and stop node."""
        

        # process start node list
        start_node = deque()
        for node in start:
            if isinstance(node, str):
                start_node.append(node)
            elif isinstance(node, NodeProto):
                start_node.append(node.name)
            else:
                assert False, (
                    "'get_nodes_chain' function only support list[string]"
                    "or list[NodeProto] params"
                )

        # process stop node list
        stop_node = []
        for node in stop:
            if isinstance(node, str):
                stop_node.append(node)
            elif isinstance(node, NodeProto):
                stop_node.append(node.name)
            else:
                assert False, (
                    "'get_nodes_chain' function only support list[string]"
                    "or list[NodeProto] params"
                )

        while start_node:
            node_name = start_node.popleft()
            if node_name in stop_node:
                continue
            if node_name not in result_chain:
                result_chain.append(node_name)
            else:
                continue

            node = ortq.find_by_name(node_name, list(self.model.graph.node))
            for parent in self.get_parents(node):
                start_node.append(parent.name)

        return result_chain

    def find_split_node_for_layer_wise_quantization(self):
        """Find split node for layer wise quantization."""
        # find split nodes of decoder blocks
        # embed -> decoder.0 -(split_node)-> ... -(split_node)-> decoder.n -(split_node)-> norm -> head
        # after split: embed -> decoder.0,
        #              decoder.1,
        #              decoder.2,
        #              ...,
        #              decoder.n,
        #              norm -> head
        start_nodes = []
        for node in self._model.graph.node:
            start_node, qkv_nodes_list = None, None
            if node.op_type == "SkipLayerNormalization":
                start_node = node
                qkv_nodes_list = [
                    self.match_parent_path(
                        start_node,
                        ["MatMul", "Reshape", "Transpose", "Reshape", "MatMul"],
                        [None, 0, 0, 0, 0],
                    ),
                    self.match_parent_path(
                        start_node,
                        ["Add", "MatMul", "Reshape", "Transpose", "MatMul"],
                        [1, 1, 0, 0, 0],
                    ),
                ]
            if node.op_type == "Add":
                start_node = node
                qkv_nodes_list = [
                    # match base attention structure
                    self.match_parent_path(
                        start_node,
                        ["Add", "MatMul", "Reshape", "Transpose", "MatMul"],
                        [0, None, 0, 0, 0],
                    ),
                    self.match_parent_path(
                        start_node,
                        ["Add", "MatMul", "Reshape", "Transpose", "MatMul"],
                        [1, None, 0, 0, 0],
                    ),
                    # match gpt attention no past structure
                    self.match_parent_path(
                        start_node,
                        [
                            "Reshape",
                            "Gemm",
                            "Reshape",
                            "Reshape",
                            "Transpose",
                            "MatMul",
                        ],
                        [None, 0, 0, 0, 0, 0],
                        output_name_to_node=self.output_name_to_node,
                        return_indice=[],
                    ),
                    # match bart attention structure
                    self.match_parent_path(
                        start_node,
                        ["Add", "MatMul", "Reshape", "Transpose", "Reshape", "MatMul"],
                        [0, None, 0, 0, 0, 0],
                    ),
                    self.match_parent_path(
                        start_node,
                        ["Add", "MatMul", "Reshape", "Transpose", "Reshape", "MatMul"],
                        [1, None, 0, 0, 0, 0],
                    ),
                    self.match_parent_path(
                        start_node,
                        ["MatMul", "Mul", "MatMul", "Mul", "Div", "Add"],
                        [None, 0, None, 0, None, 0],
                    ),
                    self.match_parent_path(
                        start_node,
                        [
                            "MatMul",
                            "Mul",
                            "MatMul",
                            "SimplifiedLayerNormalization",
                            "Add",
                        ],
                        [None, 0, None, 0, 0],
                    ),
                ]
            if not start_node:
                continue
            if not any(qkv_nodes_list):
                continue
            start_nodes.append(start_node)
        return start_nodes

    def find_qkv_in_attention(self, find_all=False):
        """Find qkv MatMul in Attention.

        Args:
            find_all (bool, optional): find all qkv MatMul. Defaults to False

        Returns:
            qkv (list): qkv MatMul list
        """
        qkv = []
        for node in self._model.graph.node:
            if node.op_type == "Attention":
                qkv.append([node.name])
                continue
            start_node, qkv_nodes_list = None, None
            if node.op_type == "SkipLayerNormalization":
                start_node = node
                qkv_nodes_list = [
                    self.match_parent_path(
                        start_node,
                        ["MatMul", "Reshape", "Transpose", "Reshape", "MatMul"],
                        [None, 0, 0, 0, 0],
                    ),
                    self.match_parent_path(
                        start_node,
                        ["Add", "MatMul", "Reshape", "Transpose", "MatMul"],
                        [1, 1, 0, 0, 0],
                    ),
                ]
            if node.op_type == "Add":
                start_node = node
                qkv_nodes_list = [
                    # match base attention structure
                    self.match_parent_path(
                        start_node,
                        ["Add", "MatMul", "Reshape", "Transpose", "MatMul"],
                        [0, None, 0, 0, 0],
                    ),
                    self.match_parent_path(
                        start_node,
                        ["Add", "MatMul", "Reshape", "Transpose", "MatMul"],
                        [1, None, 0, 0, 0],
                    ),
                    # match gpt attention no past structure
                    self.match_parent_path(
                        start_node,
                        [
                            "Reshape",
                            "Gemm",
                            "Reshape",
                            "Reshape",
                            "Transpose",
                            "MatMul",
                        ],
                        [None, 0, 0, 0, 0, 0],
                        output_name_to_node=self.output_name_to_node,
                        return_indice=[],
                    ),
                    # match bart attention structure
                    self.match_parent_path(
                        start_node,
                        ["Add", "MatMul", "Reshape", "Transpose", "Reshape", "MatMul"],
                        [0, None, 0, 0, 0, 0],
                    ),
                    self.match_parent_path(
                        start_node,
                        ["Add", "MatMul", "Reshape", "Transpose", "Reshape", "MatMul"],
                        [1, None, 0, 0, 0, 0],
                    ),
                ]
            if not start_node:
                continue
            if not any(qkv_nodes_list):
                continue
            qkv_nodes = [qkv for qkv in qkv_nodes_list if qkv is not None][-1]
            other_inputs = []
            for input in start_node.input:
                if input not in self.output_name_to_node:
                    continue
                if input == qkv_nodes[0].output[0]:
                    continue
                other_inputs.append(input)
            if len(other_inputs) != 1:
                continue
            root_input = other_inputs[0]
            input_name_to_nodes = self.input_name_to_nodes
            children = input_name_to_nodes[root_input]
            children_types = [child.op_type for child in children]
            if children_types.count("MatMul") == 3:
                qkv.append(
                    [child.name for child in children if child.op_type == "MatMul"]
                )
                if not find_all:
                    break
        return qkv

    def find_ffn_matmul(self, attention_index, attention_matmul_list, block_len):
        """Find MatMul in FFN.

        Args:
            attention_index (list): index of Attention
            attention_matmul_list (list): list of Attention and MatMul nodes
            block_len (int): block length

        Returns:
            list: list of MatMul in FFN
        """
        ffn_matmul = []
        for idx in range(len(attention_index)):
            if idx != len(attention_index) - 1:
                index = attention_index[idx + 1]
                if index - 2 >= 0:
                    ffn_matmul.append(
                        [
                            attention_matmul_list[index - 2],
                            attention_matmul_list[index - 1],
                        ]
                    )
            else:
                index = attention_index[idx]
                if index + block_len - 1 < len(attention_matmul_list):
                    ffn_matmul.append(
                        [
                            attention_matmul_list[index + block_len - 2],
                            attention_matmul_list[index + block_len - 1],
                        ]
                    )
        return ffn_matmul

    def export(self, save_path, conf):
        """Export Qlinear to QDQ model."""
        

        if isinstance(conf, ONNXQlinear2QDQConfig):
            add_nodes, remove_nodes, inits = onnx_qlinear_to_qdq(
                self._model, self._input_name_to_nodes
            )
            self.add_nodes(add_nodes)
            self.remove_nodes(remove_nodes)
            self.add_initializers(inits)
            self.update()
            self.remove_unused_nodes()
            self.topological_sort()
            self.save(save_path)
        else:
            logger.warning(
                "Unsupported config for export, "
                "only ONNXQlinear2QDQConfig is supported!"
            )
            exit(0)

    def add_tensors_to_outputs(self, tensor_names):
        """Add the tensors to the model outputs to gets their values.

        Args:
            tensor_names: The names of tensors to be dumped.
        """
        added_outputs = []
        for tensor in tensor_names:
            if tensor not in self.output():
                added_tensor = onnx.helper.ValueInfoProto()
                added_tensor.name = tensor
                added_outputs.append(added_tensor)
        self._model.graph.output.extend(added_outputs)  # pylint: disable=no-member

    def remove_tensors_from_outputs(self, tensor_names):
        """Remove the tensors from the model outputs.

        Args:
            tensor_names: The names of tensors to be removed.
        """
        removed_outputs = []
        for tensor in tensor_names:
            if tensor in self.output():
                removed_outputs.append(
                    self._model.graph.output[self.output().index(tensor)]
                )
        for output in removed_outputs:
            self._model.graph.output.remove(output)

    def match_first_parent(self, node, parent_op_type, output_name_to_node, exclude=[]):
        """Find parent node based on constraints on op_type.

        Args:
            node (str): current node name.
            parent_op_type (str): constraint of parent node op_type.
            output_name_to_node (dict): dictionary with output name as key, and node as value.
            exclude (list): list of nodes that are excluded (not allowed to match as parent).

        Returns:
            parent: The matched parent node. None if not found.
            index: The input index of matched parent node. None if not found.
        """
        for i, input in enumerate(node.input):
            if input in output_name_to_node:
                parent = output_name_to_node[input]
                if parent.op_type == parent_op_type and parent not in exclude:
                    return parent, i
        return None, None

    def match_parent(
        self,
        node,
        parent_op_type,
        input_index=None,
        output_name_to_node=None,
        exclude=[],
        return_indice=None,
    ):
        """Find parent node based on constraints on op_type and index.

        Args:
            node (str): current node name.
            parent_op_type (str): constraint of parent node op_type.
            input_index (int or None): only check the parent given input index of current node.
            output_name_to_node (dict): dictionary with output name as key, and node as value.
            exclude (list): list of nodes that are excluded (not allowed to match as parent).
            return_indice (list): a list to append the input index when input_index is None.

        Returns:
            parent: The matched parent node.
        """
        assert node is not None
        assert input_index is None or input_index >= 0

        if output_name_to_node is None:
            output_name_to_node = self._output_name_to_node

        if input_index is None:
            parent, index = self.match_first_parent(
                node, parent_op_type, output_name_to_node, exclude
            )
            if return_indice is not None:
                return_indice.append(index)
            return parent

        if input_index >= len(node.input):
            return None

        parent = self.get_parent(node, input_index, output_name_to_node)
        if (
            parent is not None
            and parent.op_type == parent_op_type
            and parent not in exclude
        ):
            return parent

        return None

    def match_parent_path(
        self,
        node,
        parent_op_types,
        parent_input_index,
        output_name_to_node=None,
        return_indice=None,
    ):
        """Find a sequence of input edges based on constraints on parent op_type and index.

        Args:
            node (str): current node name.
            parent_op_types (str): constraint of parent node op_type of each input edge.
            parent_input_index (list): constraint of input index of each input edge.
                                       None means no constraint.
            output_name_to_node (dict): dictionary with output name as key, and node as value.
            return_indice (list): a list to append the input index when there is
                                  no constraint on input index of an edge.

        Returns:
            parents: a list of matched parent node.
        """
        assert len(parent_input_index) == len(parent_op_types)

        if output_name_to_node is None:
            output_name_to_node = self._output_name_to_node

        current_node = node
        matched_parents = []
        for i, op_type in enumerate(parent_op_types):
            matched_parent = self.match_parent(
                current_node,
                op_type,
                parent_input_index[i],
                output_name_to_node,
                exclude=[],
                return_indice=return_indice,
            )
            if matched_parent is None:
                return None

            matched_parents.append(matched_parent)
            current_node = matched_parent

        return matched_parents

    def is_smoothquant_model(self):
        """Check the model is smooth quantized or not.

        Returns:
            bool: the model is smooth quantized or not.
        """
        for init in self.model.graph.initializer:
            if "_smooth_scale" in init.name:
                return True
        return False

    def find_split_nodes(self):
        """Find split nodes for layer-wise quantization."""
        split_nodes = self.find_split_node_for_layer_wise_quantization()
        return split_nodes

    def split_model_with_node(
        self,
        split_node_name,
        path_of_model_to_split,
        shape_infer=True,
        save_both_split_models=True,
    ):
        """Split model into two parts at a given node.

        Args:
            split_node_name (str): name of the node where the model is split at>
            path_of_model_to_split (str): path of model to be split.
            shape_infer (bool): do shape inference. Default is True.
            save_both_split_models (bool): whether to save the two split models.
                False means only save the first split model.
                True means save both the two split models.
                Default id True.

        Returns:
            tuple: the first split model, the second split model
        """
        # origin model : ... -> node_1 -> split_node -> node_2 -> ...
        # split model 1: ... -> node_1 -> split_node
        # split model 2: node_2 -> ...

        split_model_part_1 = onnx.ModelProto()
        split_model_part_1.CopyFrom(self._model)
        split_model_part_1.graph.ClearField("node")

        split_model_part_2 = onnx.ModelProto()
        split_model_part_2.CopyFrom(self._model)
        split_model_part_2.graph.ClearField("node")

        split_node_output = None
        part_idx = 1
        for node in self._model.graph.node:
            if part_idx == 1:
                split_model_part_1.graph.node.append(node)
            elif part_idx == 2:
                split_model_part_2.graph.node.append(node)

            if node.name == split_node_name:
                split_node_output = node.output
                part_idx = 2

        assert len(split_node_output) == 1, (
            "Only support split at node with 1 output tensor, while "
            "current split node {} has {} output tensors".format(
                split_node_name, len(split_node_output)
            )
        )
        split_tensor_name = split_node_output[0]

        # infer shape of the model to be split
        if shape_infer:
            try:
                
                self._model = infer_shapes(
                    self._model,
                    auto_merge=True,
                    base_dir=os.path.dirname(self._model_path),
                )
            except Exception as e:  # pragma: no cover
                logger.error(
                    "Shape infer fails for layer-wise quantization. "
                    "We would recommend checking the graph optimization level of your model "
                    "and setting it to 'DISABLE_ALL' or 'ENABLE_BASIC', "
                    "as this may help avoid this error."
                )
                raise e

        split_tensor_type, split_tensor_shape = (
            self._get_output_type_shape_by_tensor_name(split_tensor_name)
        )
        split_tensor = onnx.helper.make_tensor_value_info(
            split_tensor_name, split_tensor_type, split_tensor_shape
        )

        split_model_part_1 = ONNXModel(split_model_part_1, ignore_warning=True)
        split_model_part_2 = ONNXModel(split_model_part_2, ignore_warning=True)

        # remove unused input & output
        split_model_part_1._remove_unused_input_output()
        split_model_part_2._remove_unused_input_output()

        split_model_part_1.model.graph.output.append(split_tensor)
        split_model_part_2.model.graph.input.append(split_tensor)

        insert_output_for_model_1 = []
        insert_input_for_model_2 = []
        for output in split_model_part_1.output_name_to_node.keys():
            if output in split_model_part_2.input_name_to_nodes.keys():
                output_type, output_shape = self._get_output_type_shape_by_tensor_name(
                    output
                )
                output_tensor = onnx.helper.make_tensor_value_info(
                    output, output_type, output_shape
                )
                if output_tensor not in split_model_part_1.model.graph.output:
                    insert_output_for_model_1.append(output_tensor)
                if output_tensor not in split_model_part_2.model.graph.input:
                    insert_input_for_model_2.append(output_tensor)

        # insert model 1 output
        for output in insert_output_for_model_1:
            split_model_part_1.model.graph.output.append(output)

        # insert model 2 input
        for input in insert_input_for_model_2:
            split_model_part_2.model.graph.input.append(input)

        # remove unused init
        split_model_part_1.remove_unused_init()
        split_model_part_2.remove_unused_init()

        split_model_part_1.update()
        split_model_part_2.update()

        dir_of_model_to_split = os.path.dirname(path_of_model_to_split)

        split_model_part_1.load_model_initializer_by_tensor(dir_of_model_to_split)
        split_model_part_1_path = os.path.join(
            dir_of_model_to_split, "split_model_part_1.onnx"
        )
        split_model_part_1.model_path = split_model_part_1_path
        split_model_part_1._save_split_model(split_model_part_1_path)
        split_model_part_1.check_is_large_model()
        logger.debug(
            "save split model part 1 to {} for layer wise quantization".format(
                split_model_part_1_path
            )
        )

        if save_both_split_models:
            split_model_part_2.load_model_initializer_by_tensor(dir_of_model_to_split)
            split_model_part_2_path = os.path.join(
                dir_of_model_to_split, "split_model_part_2.onnx"
            )
            split_model_part_2.model_path = split_model_part_2_path
            split_model_part_2._save_split_model(split_model_part_2_path)
            split_model_part_2.check_is_large_model()
            logger.debug(
                "save split model part 2 to {} for layer wise quantization".format(
                    split_model_part_2_path
                )
            )
            return split_model_part_1, split_model_part_2
        else:
            return split_model_part_1, split_model_part_2

    def _save_split_model(self, save_path):
        """Save split model as external data for layer wise quantization.

        Args:
            save_path (str): the path to save the split model
        """
        if os.path.exists(save_path + "_data"):
            os.remove(save_path + "_data")
        onnx.save_model(
            self._model,
            save_path,
            save_as_external_data=True,
            all_tensors_to_one_file=True,
            location=save_path.split("/")[-1] + "_data",
            size_threshold=1024,
            convert_attribute=False,
        )

    def _get_output_type_shape_by_tensor_name(self, tensor_name):
        """Get output type and shape with a tensor name.

        Args:
            tensor_name (str): name of a tensor

        Returns:
            tuple: output type and shape
        """
        elem_type = onnx.TensorProto.FLOAT
        shape = None
        for output in self._model.graph.value_info:
            if output.name == tensor_name:
                elem_type = output.type.tensor_type.elem_type
                shape = [
                    dim.dim_value if dim.HasField("dim_value") else -1
                    for dim in output.type.tensor_type.shape.dim
                ]
                break
        return elem_type, shape

    def _remove_unused_input_output(self):
        """Remove unused input & output for split model."""
        remove_outputs = []
        remove_inputs = []
        for output in self._model.graph.output:
            if output.name not in self.output_name_to_node.keys():
                remove_outputs.append(output)

        for input in self._model.graph.input:
            if input.name not in self.input_name_to_nodes.keys():
                remove_inputs.append(input)

        for output in remove_outputs:
            self._model.graph.output.remove(output)
        for input in remove_inputs:
            self._model.graph.input.remove(input)

    def remove_unused_init(self):
        """Remove unused init."""
        remov_inits = []
        for init in self._model.graph.initializer:
            if init.name not in self.input_name_to_nodes.keys():
                remov_inits.append(init)
        self.remove_initializers(remov_inits)

    def load_model_initializer_by_tensor(self, data_path=None):
        """Load model initializer by tensor.

        Args:
            data_path (str, optional): the directory of saved initializer. Defaults to None.
        """
        


        if data_path is None:
            data_path = os.path.dirname(self._model_path)
        for init in self._model.graph.initializer:
            if (
                init.HasField("data_location")
                and init.data_location == onnx.TensorProto.EXTERNAL
            ):
                load_external_data_for_tensor(init, data_path)

    def write_external_data_to_new_location(
        self, external_data_location="external.data", overwrite=False
    ):
        """Write external data of merged quantized model to new location to save memory.

        Args:
            external_data_location (str, optional): external data location of merged quantized model.
                                                    Defaults to "external.data".
            overwrite (bool, optional): if True, remove existed externa data. Defaults to False.
        """
        

        if overwrite and os.path.exists(
            os.path.join(os.path.dirname(self._model_path), external_data_location)
        ):
            os.remove(
                os.path.join(os.path.dirname(self._model_path), external_data_location)
            )
        self.load_model_initializer_by_tensor()
        convert_model_to_external_data(self._model, location=external_data_location)
        # TODO : if init is already saved, skip write it
        write_external_data_tensors(
            self._model, filepath=os.path.dirname(self._model_path)
        )

    def merge_split_models(self, to_merge_model):
        """Merge two split model into final model."""
        to_merge_model.write_external_data_to_new_location()
        self.add_nodes([node for node in to_merge_model.nodes()])
        self.add_initializers([init for init in to_merge_model.initializer()])
        self.update()

        # add new output
        for output in to_merge_model.graph().output:
            if output.name not in self.output():
                self._model.graph.output.append(output)

        # remove unused output
        remove_output = []
        for output in self._model.graph.output:
            if output.name in to_merge_model.input():
                remove_output.append(output)
        for output in remove_output:
            self._model.graph.output.remove(output)

        # add new input
        for input in to_merge_model.graph().input:
            if (
                input.name not in self.input()
                and input.name not in self.output()
                and input.name not in self.output_name_to_node.keys()
            ):
                self._model.graph.input.append(input)

    def re_org_output(self, origin_output):
        """Re-org output of merged model for layer-wise quantization."""
        outputs = {}
        tmp_remove = []
        for output in self._model.graph.output:
            outputs[output.name] = output
            tmp_remove.append(output)

        for output in tmp_remove:
            self._model.graph.output.remove(output)

        for out_name in origin_output:
            self._model.graph.output.append(outputs[out_name])<|MERGE_RESOLUTION|>--- conflicted
+++ resolved
@@ -42,33 +42,6 @@
 from onnx import NodeProto
 import copy
 from transformers import AutoConfig
-<<<<<<< HEAD
-
-logger = logging.getLogger("neural_compressor")
-
-
-class ONNXModel(BaseModel):
-    """Build ONNX model."""
-
-    def __init__(self, model, **kwargs):
-        """Initialize an ONNX model.
-import neural_compressor.adaptor.ox_utils.util as ortq
-from onnx.external_data_helper import (
-            convert_model_to_external_data,
-            write_external_data_tensors,
-            load_external_data_for_model,
-            load_external_data_for_tensor,
-            convert_model_to_external_data
-        )
-from fedcore.neural_compressor.adaptor.ox_utils.util import infer_shapes
-from fedcore.neural_compressor.config import ONNXQlinear2QDQConfig
-from fedcore.neural_compressor.experimental.export.qlinear2qdq import onnx_qlinear_to_qdq
-from collections import deque
-from onnx import NodeProto
-import copy
-from transformers import AutoConfig
-=======
->>>>>>> fd400d84
 
 logger = logging.getLogger("neural_compressor")
 
