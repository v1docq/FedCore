--- conflicted
+++ resolved
@@ -1,39 +1,3 @@
-<<<<<<< HEAD
-import sys
-
-import torch
-from fastai.torch_core import _has_mps
-from fastcore.basics import defaults
-
-
-def default_device(device_type: str = None):
-    """Return or set default device. Modified from fastai.
-
-    Args:
-        device_type: 'cuda' or 'cpu' or None (default: 'cuda'). If None, use CUDA if available, else CPU.
-
-    Returns:
-        torch.device: The default device: CUDA if available, else CPU.
-
-    """
-    if device_type == "CUDA":
-        device_type = defaults.use_cuda
-    elif device_type == "cpu":
-        defaults.use_cuda = False
-        return torch.device("cpu")
-
-    if device_type is None:
-        if torch.cuda.is_available() or _has_mps() and sys.platform != "darwin":
-            device_type = True
-        else:
-            return torch.device("cpu")
-    if device_type:
-        if torch.cuda.is_available():
-            return torch.device(torch.cuda.current_device())
-        if _has_mps():
-            return torch.device("mps")
-    return torch.device("cpu")
-=======
 import sys
 
 import torch
@@ -71,5 +35,4 @@
             return torch.device(torch.cuda.current_device())
         if _has_mps():
             return torch.device("mps")
-    return torch.device("cpu")
->>>>>>> 4e3b8528
+    return torch.device("cpu")