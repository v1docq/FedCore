from functools import reduce
from typing import Any, List

from torch.ao.quantization.utils import _get_path_of_module
from torch.nn import Module


class Accessor:
    @classmethod
    def set_module(cls, m: Module, name: str, new: Module):
        if not name:
            return new
        *path, name = name.split('.')
        parent = reduce(getattr, path, m)
        setattr(parent, name, new)

    @classmethod
    def get_module(cls, m: Module, name: str) -> Module:
        if not name:
            return m
        return reduce(getattr, name.split('.'), m)
        
    def __fetch_names(root: Module, order: list) -> List[str]:
        names_order = []
        for submodule in order:
            names_order.append(_get_path_of_module(root, submodule))
        return names_order
    
    @classmethod
    def get_names_order(cls, model: Module, *example_input) -> List[str]:
<<<<<<< HEAD
        modules_order = cls.get_layers_order(model, *example_input)
=======
        modules_order = cls.get_layers_order(model, example_input)
>>>>>>> 4e6289a3
        names_order = cls.__fetch_names(model, modules_order)
        return names_order
    
    @classmethod
    def get_layers_order(cls, model: Module, *example_input) -> List[Module]:
        order = []
        hooks = []
        def add_hook(m):
            def forward_pre_hook(module, input):
                order.append(module)
            registered_hook = m.register_forward_pre_hook(forward_pre_hook)
            hooks.append(registered_hook)
        model.apply(add_hook)
        model(*example_input)
        [hook.remove() for hook in hooks]
        return order
    
    @classmethod
    def get_submodule_inputs(cls, model: Module, *example_input) -> List[Any]:
        inputs = []
        hooks = []
        def add_hook(m: Module):
            def forward_pre_hook(module: Module, input):
                inputs.append(input)
            registered_hook = m.register_forward_pre_hook(forward_pre_hook)
            hooks.append(registered_hook)
        model.apply(add_hook)
        model(*example_input)
        [hook.remove() for hook in hooks]
        return inputs    

    @classmethod
    def get_name_input_mapping(cls, m: Module, *example_input: Any):
        names = cls.get_names_order(m, *example_input)
        inputs = cls.get_submodule_inputs(m, *example_input)
        return dict(zip(names, inputs))

    @staticmethod
    def is_leaf_module(m: Module) -> bool:
        for _ in m.children():
            return False
        return True<|MERGE_RESOLUTION|>--- conflicted
+++ resolved
@@ -1,6 +1,8 @@
 from functools import reduce
 from typing import Any, List
+from typing import Any, List
 
+from torch.ao.quantization.utils import _get_path_of_module
 from torch.ao.quantization.utils import _get_path_of_module
 from torch.nn import Module
 
@@ -28,11 +30,7 @@
     
     @classmethod
     def get_names_order(cls, model: Module, *example_input) -> List[str]:
-<<<<<<< HEAD
         modules_order = cls.get_layers_order(model, *example_input)
-=======
-        modules_order = cls.get_layers_order(model, example_input)
->>>>>>> 4e6289a3
         names_order = cls.__fetch_names(model, modules_order)
         return names_order
     
