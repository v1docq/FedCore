--- conflicted
+++ resolved
@@ -1,12 +1,7 @@
 from typing import Any
 import torch
 from torch import nn
-<<<<<<< HEAD
-from torchvision.models import ResNet, resnet101, resnet152, resnet18, resnet34, resnet50
-=======
 from torchvision.models import resnet101, resnet152, resnet18, resnet34, resnet50
-
->>>>>>> 048c33e0
 from fedcore.architecture.comptutaional.devices import default_device
 from fedcore.models.network_impl.layers import PrunedResNet, Bottleneck, BasicBlock
 
@@ -36,8 +31,6 @@
     return PrunedResNet(Bottleneck, [3, 8, 36, 3], **kwargs)
 
 
-<<<<<<< HEAD
-=======
 CLF_MODELS = {
     'ResNet18': resnet18,
     'ResNet34': resnet34,
@@ -55,7 +48,6 @@
 }
 
 
->>>>>>> 048c33e0
 class ResNet:
     def __init__(self,
                  input_dim,
