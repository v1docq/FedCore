"""
LLM Trainer implementation using transformers library
Real integration with transformers.Trainer
"""
import torch
import logging
from typing import Any, Dict, Optional, Iterable, Union
from enum import Enum
from tqdm import tqdm


# Transformers imports
from torch.utils.data import Dataset
from transformers import (
    Trainer,
    TrainerCallback,
    TrainingArguments,
)
from transformers.trainer_callback import EarlyStoppingCallback, TrainerCallback
from datasets import Dataset
import numpy as np
from fedot.core.data.data import InputData
from fedot.core.repository.dataset_types import DataTypesEnum

from fedcore.api.utils.data import DataLoaderHandler
from fedcore.data.data import CompressionInputData, CompressionOutputData
from fedcore.models.network_impl.utils._base import BaseTrainer
from fedcore.models.network_impl.utils.hooks_collection import HooksCollection
from fedcore.models.network_impl.utils.hooks import LoggingHooks, ModelLearningHooks, OptimizerGen, SchedulerRenewal
from fedcore.architecture.preprocessing.data_convertor import CompressionDataConverter


class FedCoreTransformersTrainer(TrainerCallback):
    """
    Transformers Callback with FedCore hooks integration.
    
    Combines HuggingFace Transformers callbacks with FedCore's hook system for
    OptimizerGen, SchedulerRenewal, and other training hooks.
    """
    
    def __init__(
        self,
        model=None,
        hooks_collection: Optional[HooksCollection] = None,
        hooks_params: Optional[Dict] = None,
        additional_hooks: Optional[Iterable[Enum]] = None,
    ):
        super().__init__()
        self.model = model
        self.hooks_collection = hooks_collection or HooksCollection()
        self.hooks_params = hooks_params or {}
        self._hooks = [LoggingHooks, ModelLearningHooks]
        if additional_hooks:
            self._hooks.extend(additional_hooks)
        
        self.trainer_objects = {
            'model': model,
            'optimizer': None,
            'scheduler': None,
            'stop': False
        }
        
        self.history = {
            'train_loss': [],
            'val_loss': [],
            'learning_rates': []
        }
        
        if self.hooks_params:
            self._init_hooks()
    
    def _init_hooks(self):
        """Initialize FedCore hooks based on parameters"""
        for hook_enum in self._hooks:
            for hook_elem in hook_enum:
                hook_class = hook_elem.value
                if hook_class.check_init(self.hooks_params):
                    hook_instance = hook_class(self.hooks_params, self.model)
                    self.hooks_collection.append(hook_instance)

    def on_epoch_begin(self, args: TrainingArguments, state, control, **kwargs):
        """Execute FedCore hooks at the beginning of each epoch"""
        epoch = state.epoch if hasattr(state, 'epoch') else 0
        trainer = kwargs.get('trainer')
        
        if trainer:
            if hasattr(trainer, 'optimizer') and trainer.optimizer:
                self.trainer_objects['optimizer'] = trainer.optimizer
            if hasattr(trainer, 'lr_scheduler') and trainer.lr_scheduler:
                self.trainer_objects['scheduler'] = trainer.lr_scheduler
        
        for hook in self.hooks_collection.start:
            hook(epoch, 
                 trainer_objects=self.trainer_objects,
                 history=self.history)
        
        if trainer:
            if self.trainer_objects.get('optimizer'):
                trainer.optimizer = self.trainer_objects['optimizer']
            if self.trainer_objects.get('scheduler'):
                trainer.lr_scheduler = self.trainer_objects['scheduler']
        
        if self.trainer_objects.get('stop', False): 
            control.should_training_stop = True
        
        return control
    
    def on_epoch_end(self, args: TrainingArguments, state, control, **kwargs):
        """Execute FedCore hooks at the end of each epoch"""
        epoch = state.epoch if hasattr(state, 'epoch') else 0
        trainer = kwargs.get('trainer')
        
        if hasattr(state, 'log_history') and state.log_history:
            latest_log = state.log_history[-1]
            if 'loss' in latest_log:
                self.history['train_loss'].append((epoch, latest_log['loss']))
            if 'eval_loss' in latest_log:
                self.history['val_loss'].append((epoch, latest_log['eval_loss']))
        
        if trainer:
            if hasattr(trainer, 'optimizer') and trainer.optimizer:
                self.trainer_objects['optimizer'] = trainer.optimizer
            if hasattr(trainer, 'lr_scheduler') and trainer.lr_scheduler:
                self.trainer_objects['scheduler'] = trainer.lr_scheduler
        
        val_loader = None
        criterion = None
        if trainer:
            if hasattr(trainer, 'eval_dataset') and trainer.eval_dataset:
                val_loader = trainer.get_eval_dataloader(trainer.eval_dataset)
            if hasattr(trainer, 'compute_loss'):
                criterion = trainer.compute_loss
        
        for hook in self.hooks_collection.end:
            hook(epoch,
                 trainer_objects=self.trainer_objects,
                 history=self.history,
                 val_loader=val_loader,
                 criterion=criterion)
        
        if trainer:
            if self.trainer_objects.get('optimizer'):
                trainer.optimizer = self.trainer_objects['optimizer']
            if self.trainer_objects.get('scheduler'):
                trainer.lr_scheduler = self.trainer_objects['scheduler']
        
        if self.trainer_objects.get('stop', False):
            control.should_training_stop = True
        
        return control
    
    def on_step_end(self, args, state, control, **kwargs):
        """Track learning rate and sync trainer objects on each step"""
        trainer = kwargs.get('trainer')
        if trainer:
            if hasattr(trainer, 'optimizer') and trainer.optimizer:
                self.trainer_objects['optimizer'] = trainer.optimizer
                if hasattr(trainer.optimizer, 'param_groups'):
                    current_lr = trainer.optimizer.param_groups[0]['lr']
                    current_step = state.global_step if hasattr(state, 'global_step') else 0
                    self.history['learning_rates'].append((current_step, current_lr))
            
            if hasattr(trainer, 'lr_scheduler') and trainer.lr_scheduler:
                self.trainer_objects['scheduler'] = trainer.lr_scheduler
                
        return control
    
    def on_init_end(self, args, state, control, **kwargs):
        """Called after Trainer initialization - setup optimizer and scheduler via hooks"""
        trainer = kwargs.get('trainer')
        if trainer:
            self.trainer_objects['trainer'] = trainer
            self.trainer_objects['model'] = trainer.model
            
        return control


class LLMTrainer(BaseTrainer):
    """
    LLM Trainer that implements our interfaces with real transformers.Trainer integration
    """
    
    DEFAULT_TRAINING_ARGS = {
            'output_dir': './llm_output',
            'num_train_epochs': 3,
            'per_device_train_batch_size': 4,
            'per_device_eval_batch_size': 4,
            'warmup_steps': 0,
            'lr_scheduler_type': 'linear',
            'weight_decay': 0.01,
            'logging_dir': './logs',
            'logging_steps': 10,
            'save_steps': 1000,
            'eval_steps': 1000,
            'evaluation_strategy': 'steps',
            'save_strategy': 'steps',
            'load_best_model_at_end': True,
            'metric_for_best_model': 'eval_loss',
            'greater_is_better': False,
            'no_cuda': False,
        }
        
    ALLOWED_TRAINING_ARGS = {
        'output_dir', 'num_train_epochs', 'per_device_train_batch_size',
        'per_device_eval_batch_size', 'warmup_steps', 'lr_scheduler_type',
        'weight_decay', 'logging_dir', 'logging_steps', 'save_steps',
        'eval_steps', 'evaluation_strategy', 'save_strategy',
        'load_best_model_at_end', 'metric_for_best_model', 'greater_is_better',
        'no_cuda'
    }
    
    def __init__(self, params: Optional[Dict] = None, **kwargs):
        # if model is None and params and isinstance(params.get('custom_learning_params'), dict):
        #     nested = params.get('custom_learning_params')
        #     model = nested.get('model', model)
        
        super().__init__(params=params)
        self.model = self.params.get("model", None)
        
        self.default_training_args = self.DEFAULT_TRAINING_ARGS.copy()
        if params:
            training_params = {k: v for k, v in params.items() 
                             if k not in ['model', 'tokenizer', 'custom_learning_params']}
            self.default_training_args.update(training_params)
        
        self._trainer = None
        self._training_args = None
        self._data_collator = None
        self._fedcore_callback = None
        self._hooks_initialized = False
        self.task_type = None
    
    @property
    def epochs(self) -> int:
        """Get the number of training epochs."""
        if self._training_args is not None:
            return int(self._training_args.num_train_epochs)
        return int(self.default_training_args.get('num_train_epochs', 3))
        
    def _init_hooks(self) -> None:
        """
        Initialize hooks for the model.
        
        Marks hooks as ready to be initialized in FedCoreTransformersTrainer.
        Actual hook creation happens when FedCoreTransformersTrainer is instantiated.
        """
        if self._hooks_initialized:
            return
        
        self._hooks_initialized = True
    
    @property
    def epochs(self) -> int:
        """Get the number of training epochs."""
        if self._training_args is not None:
            return int(self._training_args.num_train_epochs)
        return int(self.default_training_args.get('num_train_epochs', 3))
        
    def _prepare_data(self, input_data: Union[InputData, CompressionInputData]) -> Dict[str, Dataset]:
        """Convert InputData/CompressionInputData to transformers Dataset format"""
        train_data = self._dataloader_to_dataset(input_data.train_dataloader)
        eval_data = self._dataloader_to_dataset(input_data.val_dataloader)
            
        return {
            'train_dataset': train_data,
            'eval_dataset': eval_data
        }
            
    def _dataloader_to_dataset(self, dataloader) -> Dataset:
        """
        Convert DataLoader to HuggingFace Dataset.
        
        Dataset reinstantiation is needed because:
        - Transformers Trainer requires HuggingFace Dataset, not PyTorch DataLoader
        - DataLoader is stateful (iterator) and incompatible with Transformers' internal data handling
        - Dataset format allows Transformers to manage batching, shuffling, and distributed training
        - Converts from our batch formats (tuples/dicts) to standard Dataset.__getitem__ format
        """
        data = []
        for batch in dataloader:
            if isinstance(batch, dict):
                input_ids = batch.get('input_ids')
                labels = batch.get('labels') if 'labels' in batch else batch.get('targets')
                attention_mask = batch.get('attention_mask')

                if input_ids is None:
                    continue

                batch_size = input_ids.shape[0]
                for i in range(batch_size):
                    data.append({
                        'input_ids': input_ids[i].cpu().tolist(),
                        'labels': None if labels is None else labels[i].cpu().tolist(),
                        'attention_mask': None if attention_mask is None else attention_mask[i].cpu().tolist(),
                    })
            elif isinstance(batch, (list, tuple)):
                # Expecting (inputs, labels, attention_mask) style tuples
                inputs = batch[0] if len(batch) >= 1 else None
                labels = batch[1] if len(batch) >= 2 else None
                attention_mask = batch[2] if len(batch) >= 3 else None

                if inputs is None:
                    continue

                batch_size = inputs.shape[0]
                for i in range(batch_size):
                    data.append({
                        'input_ids': inputs[i].cpu().tolist(),
                        'labels': None if labels is None else labels[i].cpu().tolist(),
                        'attention_mask': None if attention_mask is None else attention_mask[i].cpu().tolist(),
                    })
        return Dataset.from_list(data)

    def _create_trainer(self, datasets: Dict[str, Dataset]):
        """Create transformers trainer with FedCore integration"""
        if self.model is None and self._trainer is not None:
            self.model = self._trainer.model
        
        if self.model is None:
            raise ValueError("LLMTrainer initialization failed: model is None after parameter resolution. Ensure 'model' or 'initial_assumption' is provided in config (including inside 'custom_learning_params').")

        if torch.cuda.is_available():
            device = torch.device('cuda')
            self.model = self.model.to(device)

        if not self._hooks_initialized:
            self._init_hooks()
        
        filtered_args = self._normalize_kwargs(self.default_training_args, self.ALLOWED_TRAINING_ARGS)
        self._training_args = TrainingArguments(**filtered_args)
        
        hooks_params = self.default_training_args.copy()
        if self.params:
            for key in ['optimizer', 'scheduler', 'criterion', 'learning_rate']:
                if key in self.params:
                    hooks_params[key] = self.params[key]
        
        self._fedcore_callback = FedCoreTransformersTrainer(
            model=self.model,
            hooks_params=hooks_params,
            additional_hooks=self._additional_hooks
        )
        
        callbacks = [self._fedcore_callback, EarlyStoppingCallback(early_stopping_patience=3)]
        

        self._trainer = Trainer(
            model=self.model,
            args=self._training_args,
            train_dataset=datasets.get('train_dataset'),
            eval_dataset=datasets.get('eval_dataset'),
            data_collator=self._data_collator,
            callbacks=callbacks
        )
        
        self.trainer_objects['trainer'] = self._trainer

    def fit(self, input_data: CompressionInputData, 
            supplementary_data: Optional[Dict] = None, loader_type: str = 'train') -> Any:
        """
        Train the model using InputData/CompressionInputData.
        
        Input can be either InputData (FEDOT) or CompressionInputData (FedCore).
        """
<<<<<<< HEAD
        compression_data = CompressionDataConverter.convert(input_data)
        datasets = self._prepare_data(compression_data)
=======
        print(f"Training LLM model with {loader_type} data...")
        
        # Final fallback: pull model from input_data if still missing
        if self.model is None:
            candidate_model = getattr(input_data, 'target', None)
            if candidate_model is None and hasattr(input_data, 'target'):
                candidate_model = input_data.target
            if candidate_model is not None:
                self.model = candidate_model

        datasets = self._prepare_data(input_data)
>>>>>>> d4f3f663
        self._create_trainer(datasets)
        # self.execute_hooks('start', epoch=0)
        
        train_result = self._trainer.train()
        logging.info(f"Training completed. Loss: {getattr(train_result, 'training_loss', None)}")
        if self._fedcore_callback:
            self.history.update(self._fedcore_callback.history)
        
        self.model = self._trainer.model
        
        return self.model
        
        
    def predict_for_fit(self, input_data: Union[InputData, CompressionInputData],  
                       output_mode: str = "default") -> Any:
        """Make predictions during training"""
        compression_data = CompressionDataConverter.convert(input_data)
        return self._predict_model(compression_data, output_mode)
    
    def predict(self, input_data: Union[InputData, CompressionInputData],  
                output_mode: str = "default") -> Any:
        """Make predictions using InputData/CompressionInputData"""
        compression_data = CompressionDataConverter.convert(input_data)
        return self._predict_model(compression_data, output_mode)
        
    # def save_model(self, path: str) -> None:
    #     """Save the model using transformers approach"""
    #     print(f"Saving LLM model to {path}...")
        
    #     if self._trainer is not None:
    #         self._trainer.save_model(path)
    #     else:
    #         super().save_model(path)
        
<<<<<<< HEAD
    # def load_model(self, path: str) -> None:
    #     """Load the model using transformers approach"""
    #     print(f"Loading LLM model from {path}...")

    #     super().load_model(path)
    
    def _process_prediction_output(self, prediction_output, output_mode: str, x_test: Union[CompressionInputData, InputData]) -> CompressionOutputData:
        """Process PredictionOutput from transformers Trainer and convert to CompressionOutputData.
        
        Args:
            prediction_output: Output from Trainer.predict() - can be PredictionOutput, Tensor, or numpy array
            output_mode: Output mode for prediction conversion
            x_test: Input data for context
            
        Returns:
            CompressionOutputData with processed predictions
        """
        if hasattr(prediction_output, 'predictions'):
            pred_data = prediction_output.predictions
        else:
            pred_data = prediction_output
        
        if isinstance(pred_data, torch.Tensor):
            pred_tensor = pred_data
        elif isinstance(pred_data, np.ndarray):
            pred_tensor = torch.from_numpy(pred_data)
        elif isinstance(pred_data, list):
            pred_tensor = torch.tensor(pred_data)
        else:
            pred_tensor = torch.tensor(pred_data)
        
        return self._convert_predict(pred_tensor, output_mode, x_test)

    @torch.no_grad()
    def _predict_model(
            self, x_test: Union[CompressionInputData, InputData], output_mode: str = "default"
    ):
        """Make predictions using Transformers Trainer if available, otherwise use direct model inference"""
        has_val_loader = hasattr(x_test, 'val_dataloader') and x_test.val_dataloader is not None
=======
        has_val_loader = hasattr(input_data, 'val_dataloader')
>>>>>>> d4f3f663

        if self._trainer is not None and has_val_loader:
            if torch.cuda.is_available():
                device = torch.device('cuda')
                self._trainer.model = self._trainer.model.to(device)
                for buffer in self._trainer.model.buffers():
                    buffer.data = buffer.data.to(device)
            self._trainer.model.eval()
            
<<<<<<< HEAD
            eval_dataset = self._dataloader_to_dataset(x_test.val_dataloader)
            prediction_output = self._trainer.predict(eval_dataset)
            return self._process_prediction_output(prediction_output, output_mode, x_test)
=======
            eval_dataset = self._dataloader_to_dataset(input_data.val_dataloader)
            return self._trainer.predict(eval_dataset)
>>>>>>> d4f3f663
        elif self._trainer is None and has_val_loader:
            if self.model is None:
                raise ValueError("Cannot create trainer for prediction: model is None. Call fit() first or provide model in initialization.")
            datasets = self._prepare_data(x_test)
            self._create_trainer(datasets)
<<<<<<< HEAD
            eval_dataset = self._dataloader_to_dataset(x_test.val_dataloader)
            prediction_output = self._trainer.predict(eval_dataset)
            return self._process_prediction_output(prediction_output, output_mode, x_test)
=======
            eval_dataset = self._dataloader_to_dataset(input_data.val_dataloader)
            return self._trainer.predict(eval_dataset)
>>>>>>> d4f3f663

        model: torch.nn.Module = self.model or getattr(x_test, 'model', None)
        if model is None:
            raise ValueError("Model is None and cannot be obtained from x_test.target")
        
        model.eval()
        prediction = []
        
        dataloader = DataLoaderHandler.check_convert(
            getattr(x_test, 'test_dataloader', None) or getattr(x_test, 'val_dataloader', None),
            mode=self.batch_type,
            max_batches=self.calib_batch_limit
        )
        
        if self.task_type is None:
            if hasattr(x_test, 'task'):
                self.task_type = x_test.task.task_type if hasattr(x_test.task, 'task_type') else x_test.task
            elif hasattr(x_test, 'features') and hasattr(x_test.features, 'task'):
                task_obj = x_test.features.task
                self.task_type = task_obj.task_type if hasattr(task_obj, 'task_type') else task_obj
            
        for i, batch in tqdm(enumerate(dataloader, 1), total=len(dataloader)):
            if isinstance(batch, dict):
                inputs_dict = {}
                input_ids = batch.get('input_ids')
                attention_mask = batch.get('attention_mask')
                inputs_embeds = batch.get('inputs_embeds')

                if input_ids is not None:
                    inputs_dict['input_ids'] = input_ids.to(self.device)
                    if attention_mask is not None:
                        inputs_dict['attention_mask'] = attention_mask.to(self.device)
                elif inputs_embeds is not None:
                    inputs_dict['inputs_embeds'] = inputs_embeds.to(self.device)
                    if attention_mask is not None:
                        inputs_dict['attention_mask'] = attention_mask.to(self.device)

                pred = model(**inputs_dict) if len(inputs_dict) > 0 else model()
            else:
                seq = list(batch)
                if len(seq) >= 2 and hasattr(seq[-1], 'dtype'):
                    seq_inputs = seq[:-1]
                else:
                    seq_inputs = seq

                inputs_dict = {}
                if len(seq_inputs) >= 1 and hasattr(seq_inputs[0], 'dtype'):
                    t0 = seq_inputs[0].to(self.device)
                    if t0.dtype in (torch.int32, torch.int64):
                        inputs_dict['input_ids'] = t0
                    else:
                        inputs_dict['inputs_embeds'] = t0
                if len(seq_inputs) >= 2 and hasattr(seq_inputs[1], 'dtype'):
                    t1 = seq_inputs[1].to(self.device)
                    if 'inputs_embeds' not in inputs_dict and t1.dtype in (torch.int32, torch.int64, torch.bool):
                        inputs_dict['attention_mask'] = t1
                
                pred = model(**inputs_dict)
            
            pred_tensor = getattr(pred, 'logits', pred)
            prediction.append(pred_tensor)
            
            if i % getattr(self, '_clear_each', 10) == 0:
                self._clear_cache()
                
        return self._convert_predict(torch.cat(prediction), output_mode, x_test)
    
    def _convert_predict(self, pred: Union[torch.Tensor, np.ndarray], output_mode: str = "default", 
                         input_data: Union[CompressionInputData, InputData] = None) -> CompressionOutputData:
        """Convert predictions to CompressionOutputData format"""
        if isinstance(pred, torch.Tensor):
            pred_values = pred.cpu().detach()
        elif isinstance(pred, np.ndarray):
            pred_values = torch.from_numpy(pred)
        elif isinstance(pred, list):
            pred_values = torch.tensor(pred)
        else:
            try:
                pred_values = torch.tensor(pred)
            except (TypeError, ValueError) as e:
                raise TypeError(f"Prediction conversion failed: cannot convert {type(pred).__name__} to Tensor. Error: {e}")
        
        extracted_fields = self._extract_output_fields(input_data)
        
        if self.task_type is None and input_data is not None:
            if hasattr(input_data, 'task'):
                self.task_type = input_data.task.task_type if hasattr(input_data.task, 'task_type') else input_data.task
            elif hasattr(input_data, 'features') and hasattr(input_data.features, 'task'):
                task_obj = input_data.features.task
                self.task_type = task_obj.task_type if hasattr(task_obj, 'task_type') else task_obj
        
        checkpoint_info = self._register_model_checkpoint(
            model=self.model,
            stage='after'
        )
        
        predict = CompressionOutputData(
            features=extracted_fields['features'],
            task=self.task_type,
            predict=pred_values,
            num_classes=extracted_fields['num_classes'],
            train_dataloader=extracted_fields['train_dataloader'],
            val_dataloader=extracted_fields['val_dataloader'],
            data_type=DataTypesEnum.table,
            model=self.model,
            checkpoint_path=checkpoint_info['checkpoint_path'],
            model_id=checkpoint_info['model_id'],
            fedcore_id=checkpoint_info['fedcore_id'],
        )
        
        return predict

    
    @property
    def scheduler(self) -> Any:
        """Get scheduler from transformers trainer"""
        if self._fedcore_callback and 'scheduler' in self._fedcore_callback.trainer_objects:
            return self._fedcore_callback.trainer_objects['scheduler']
        return None<|MERGE_RESOLUTION|>--- conflicted
+++ resolved
@@ -362,10 +362,6 @@
         
         Input can be either InputData (FEDOT) or CompressionInputData (FedCore).
         """
-<<<<<<< HEAD
-        compression_data = CompressionDataConverter.convert(input_data)
-        datasets = self._prepare_data(compression_data)
-=======
         print(f"Training LLM model with {loader_type} data...")
         
         # Final fallback: pull model from input_data if still missing
@@ -377,7 +373,6 @@
                 self.model = candidate_model
 
         datasets = self._prepare_data(input_data)
->>>>>>> d4f3f663
         self._create_trainer(datasets)
         # self.execute_hooks('start', epoch=0)
         
@@ -400,61 +395,8 @@
     def predict(self, input_data: Union[InputData, CompressionInputData],  
                 output_mode: str = "default") -> Any:
         """Make predictions using InputData/CompressionInputData"""
-        compression_data = CompressionDataConverter.convert(input_data)
-        return self._predict_model(compression_data, output_mode)
-        
-    # def save_model(self, path: str) -> None:
-    #     """Save the model using transformers approach"""
-    #     print(f"Saving LLM model to {path}...")
-        
-    #     if self._trainer is not None:
-    #         self._trainer.save_model(path)
-    #     else:
-    #         super().save_model(path)
-        
-<<<<<<< HEAD
-    # def load_model(self, path: str) -> None:
-    #     """Load the model using transformers approach"""
-    #     print(f"Loading LLM model from {path}...")
-
-    #     super().load_model(path)
-    
-    def _process_prediction_output(self, prediction_output, output_mode: str, x_test: Union[CompressionInputData, InputData]) -> CompressionOutputData:
-        """Process PredictionOutput from transformers Trainer and convert to CompressionOutputData.
-        
-        Args:
-            prediction_output: Output from Trainer.predict() - can be PredictionOutput, Tensor, or numpy array
-            output_mode: Output mode for prediction conversion
-            x_test: Input data for context
-            
-        Returns:
-            CompressionOutputData with processed predictions
-        """
-        if hasattr(prediction_output, 'predictions'):
-            pred_data = prediction_output.predictions
-        else:
-            pred_data = prediction_output
-        
-        if isinstance(pred_data, torch.Tensor):
-            pred_tensor = pred_data
-        elif isinstance(pred_data, np.ndarray):
-            pred_tensor = torch.from_numpy(pred_data)
-        elif isinstance(pred_data, list):
-            pred_tensor = torch.tensor(pred_data)
-        else:
-            pred_tensor = torch.tensor(pred_data)
-        
-        return self._convert_predict(pred_tensor, output_mode, x_test)
-
-    @torch.no_grad()
-    def _predict_model(
-            self, x_test: Union[CompressionInputData, InputData], output_mode: str = "default"
-    ):
-        """Make predictions using Transformers Trainer if available, otherwise use direct model inference"""
-        has_val_loader = hasattr(x_test, 'val_dataloader') and x_test.val_dataloader is not None
-=======
+        
         has_val_loader = hasattr(input_data, 'val_dataloader')
->>>>>>> d4f3f663
 
         if self._trainer is not None and has_val_loader:
             if torch.cuda.is_available():
@@ -464,32 +406,54 @@
                     buffer.data = buffer.data.to(device)
             self._trainer.model.eval()
             
-<<<<<<< HEAD
-            eval_dataset = self._dataloader_to_dataset(x_test.val_dataloader)
-            prediction_output = self._trainer.predict(eval_dataset)
-            return self._process_prediction_output(prediction_output, output_mode, x_test)
-=======
             eval_dataset = self._dataloader_to_dataset(input_data.val_dataloader)
             return self._trainer.predict(eval_dataset)
->>>>>>> d4f3f663
         elif self._trainer is None and has_val_loader:
             if self.model is None:
                 raise ValueError("Cannot create trainer for prediction: model is None. Call fit() first or provide model in initialization.")
             datasets = self._prepare_data(x_test)
             self._create_trainer(datasets)
-<<<<<<< HEAD
-            eval_dataset = self._dataloader_to_dataset(x_test.val_dataloader)
-            prediction_output = self._trainer.predict(eval_dataset)
-            return self._process_prediction_output(prediction_output, output_mode, x_test)
-=======
             eval_dataset = self._dataloader_to_dataset(input_data.val_dataloader)
             return self._trainer.predict(eval_dataset)
->>>>>>> d4f3f663
-
-        model: torch.nn.Module = self.model or getattr(x_test, 'model', None)
-        if model is None:
-            raise ValueError("Model is None and cannot be obtained from x_test.target")
-        
+
+        predictions_output = self._predict_model(input_data, output_mode)
+        pred_values = torch.tensor(predictions_output.predictions)
+        
+        output_data = OutputData(
+            idx=torch.arange(len(pred_values)),
+            task=input_data.task,
+            predict=pred_values,
+            target=None,
+            data_type=DataTypesEnum.table,
+        )
+        
+        return output_data
+        
+    def predict_for_fit(self, input_data: Union[InputData, CompressionInputData],  
+                       output_mode: str = "default") -> Any:
+        """Make predictions during training"""
+        return self.predict(input_data, output_mode)
+        
+    def save_model(self, path: str) -> None:
+        """Save the model using transformers approach"""
+        print(f"Saving LLM model to {path}...")
+        
+        if self._trainer is not None:
+            self._trainer.save_model(path)
+        else:
+            super().save_model(path)
+        
+    def load_model(self, path: str) -> None:
+        """Load the model using transformers approach"""
+        print(f"Loading LLM model from {path}...")
+
+        super().load_model(path)
+    
+    @torch.no_grad()
+    def _predict_model(
+            self, x_test: Union[CompressionInputData, InputData], output_mode: str = "default"
+    ):
+        model: torch.nn.Module = self.model or x_test.target
         model.eval()
         prediction = []
         
