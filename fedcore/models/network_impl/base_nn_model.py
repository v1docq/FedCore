--- conflicted
+++ resolved
@@ -24,14 +24,7 @@
 )
 
 from fedcore.models.network_impl.hooks import BaseHook
-<<<<<<< HEAD
-
-def now_for_file():
-    return datetime.now().strftime("%m-%d-%Y_%H-%M-%S")
-
-=======
 from fedcore.models.network_impl.hooks_collection import HooksCollection
->>>>>>> 4b342762
 
 class BaseNeuralModel(torch.nn.Module):
     """Class responsible for NN model implementation.
@@ -236,11 +229,7 @@
                                 dataloader=train_loader,
                                 loss_fn=loss_fn,
                                 optimizer=self.optimizer)
-<<<<<<< HEAD
-            for hook in self._on_epoch_end:
-=======
             for hook in self.hooks.end:
->>>>>>> 4b342762
                 hook(epoch=epoch, val_loader=val_loader,
                      criterion=partial(self._compute_loss, criterion=loss_fn),
                      history=self.history)
