import os
from copy import deepcopy
from typing import Optional, Callable

import numpy as np
import torch
import torch.nn.functional as F
from fedot.core.data.data import InputData, OutputData
from fedot.core.operations.operation_parameters import OperationParameters
from fedot.core.repository.dataset_types import DataTypesEnum
from pymonad.either import Either
from torch import Tensor
from tqdm import tqdm
from functools import reduce
from operator import iadd

from fedcore.data.data import CompressionInputData
from fedcore.losses.utils import _get_loss_metric
from fedcore.repository.constanst_repository import default_device

from pathlib import Path
from datetime import datetime

<<<<<<< HEAD

def now_for_file():
    return datetime.now().strftime('%m-%d-%Y_%H-%M-%S')

=======
def now_for_file():
    return datetime.now().strftime('%m-%d-%Y_%H-%M-%S')
>>>>>>> a2156cd4

class BaseNeuralModel:
    """Class responsible for NN model implementation.

    Attributes:
        self.num_features: int, the number of features.

    Example:
        To use this operation you can create pipeline as follows::
            from fedot.core.pipelines.pipeline_builder import PipelineBuilder
            from examples.fedot.fedot_ex import init_input_data
            from fedot_ind.tools.loader import DataLoader
            from fedot_ind.core.repository.initializer_industrial_models import IndustrialModels

            train_data, test_data = DataLoader(dataset_name='Ham').load_data()
            with IndustrialModels():
                pipeline = PipelineBuilder().add_node('resnet_model').add_node('rf').build()
                input_data = init_input_data(train_data[0], train_data[1])
                pipeline.fit(input_data)
                features = pipeline.predict(input_data)
                print(features)
    """

    def __init__(self, params: Optional[OperationParameters] = None):
        self.params = params or {}
        self.epochs = self.params.get('epochs', 1)
        self.batch_size = self.params.get('batch_size', 16)
        self.learning_rate = self.params.get('learning_rate', 0.001)
<<<<<<< HEAD
        self.custom_loss = self.params.get('custom_loss', None)  # loss which evaluates model structure
        self.enforced_training_loss = self.params.get('enforced_training_loss', None)
        self.device = default_device()
        self.is_operation = self.params.get('is_operation', False)  ###
        self.save_each = self.params.get('save_each', None)
        self.checkpoint_folder = self.params.get('checkpoint_folder', None)  ###
        self._batch_handler = self.params.get('batch_hadler', lambda x: x)
=======
        self.custom_loss = self.params.get('custom_loss', None) # loss which evaluates model structure
        self.enforced_training_loss = self.params.get('enforced_training_loss', None)
        self.device = default_device()
        self.is_operation = self.params.get('is_operation', False) ###
        self.save_each = self.params.get('save_each', None)
        self.checkpoint_folder = self.params.get('checkpoint_folder', None) ###
        self._batch_handler = self.params.get('batch_hadler', lambda x: x)

>>>>>>> a2156cd4
        self.label_encoder = None
        self.is_regression_task = False
        self.model = None
        self.target = None
        self.task_type = None

<<<<<<< HEAD
    def __check_and_substitute_loss(self, train_data: InputData):
        if (train_data.supplementary_data.col_type_ids is not None and
                'loss' in train_data.supplementary_data.col_type_ids):
            self.loss_fn = train_data.supplementary_data.col_type_ids['loss']()
            print('Forcely substituted loss to', self.loss_fn)

=======

    def __check_and_substitute_loss(self, train_data: InputData):
        if (train_data.supplementary_data.col_type_ids is not None and 
            'loss' in train_data.supplementary_data.col_type_ids):
            self.loss_fn = train_data.supplementary_data.col_type_ids['loss']()
            print('Forcely substituted loss to', self.loss_fn)


>>>>>>> a2156cd4
    def fit(self, input_data: InputData,
            supplementary_data: dict = None):
        custom_fit_process = supplementary_data is not None
        loader = input_data.features.train_dataloader

        self.loss_fn = _get_loss_metric(input_data)
        self.__check_and_substitute_loss(input_data)
        if self.model is None:
            self.model = input_data.target
        self.optimised_model = self.model
        self.optimizer = torch.optim.Adam(self.model.parameters(), lr=self.learning_rate)
        self.model.to(self.device)

        fit_output = Either(value=supplementary_data,
                            monoid=[self.custom_loss, custom_fit_process]).either(
            left_function=lambda custom_loss: self._default_train(loader, self.model, custom_loss),
            right_function=lambda sup_data: self._custom_train(loader, self.model, sup_data['callback']))
        self._clear_cache()
        return self.model

    def _train_loop(self,
                    train_loader,
                    model,
                    custom_loss: dict = None):
        loss_sum = 0
        total_iterations = 0
        losses = None
        for batch in tqdm(train_loader):
            self.optimizer.zero_grad()
            total_iterations += 1
            inputs, targets = self._batch_handler(batch)
            output = self.model(inputs.to(self.device))
            if custom_loss:
                model_loss = {key: val(model) for key, val in custom_loss.items()}
                model_loss['metric_loss'] = self.loss_fn(output, targets.to(self.device))
                quality_loss = reduce(iadd, [loss for loss in model_loss.values()])
                loss_sum += model_loss['metric_loss'].item()
            else:
                quality_loss = self.loss_fn(output, targets.to(self.device))
                loss_sum += quality_loss.item()
                model_loss = quality_loss
            quality_loss.backward()
            self.optimizer.step()
        avg_loss = loss_sum / total_iterations
        if custom_loss:
            losses = reduce(iadd, list(model_loss.items()))
            losses = [x.item() if not isinstance(x, str) else x for x in losses]

        return losses, avg_loss

    def _custom_train(self,
                      train_loader,
                      model,
                      callback: Callable):
        # callback.callbacks.on_train_end()
        for epoch in range(1, self.epochs + 1):
            self.model.train()
            model_loss, avg_loss = self._train_loop(train_loader, model)
            print('Epoch: {}, Average loss {}'.format(epoch, avg_loss))
            if epoch > 3:
                # Freeze quantizer parameters
                self.model.apply(torch.quantization.disable_observer)
            if epoch > 2:
                # Freeze batch norm mean and variance estimates
                self.model.apply(torch.nn.intrinsic.qat.freeze_bn_stats)
            if self._check_saving(epoch):
                torch.save(self.model, Path(self.checkpoint_folder, f'model_train{now_for_file()}_{epoch}.pth'))
<<<<<<< HEAD

=======
            
>>>>>>> a2156cd4
        # callback.callbacks.on_train_end()
    def _check_saving(self, epoch) -> bool:
        if not self.save_each:
            return False
        if self.save_each != -1:
            return not epoch % self.save_each
        else:
            return epoch == self.epochs


    def _check_saving(self, epoch) -> bool:
        if not self.save_each:
            return False
        if self.save_each != -1:
            return not epoch % self.save_each
        else:
            return epoch == self.epochs

    def _default_train(self,
                       train_loader,
                       model,
                       custom_loss: dict = None):
        for epoch in range(1, self.epochs + 1):
            self.model.train()
            model_loss, avg_loss = self._train_loop(train_loader, model, custom_loss)
            if model_loss is not None:
                print('Epoch: {}, Average loss {}, {}: {:.6f}, {}: {:.6f}, {}: {:.6f}'.format(
                    epoch, avg_loss, *model_loss))
            else:
                print('Epoch: {}, Average loss {}'.format(epoch, avg_loss))
            if self._check_saving(epoch):
                torch.save(self.model, Path(self.checkpoint_folder, f'model_train{now_for_file()}_{epoch}.pth'))

    def predict(
            self,
            input_data: InputData,
            output_mode: str = 'default'):
        """
        Method for feature generation for all series
        """
        return self._predict_model(input_data.features, output_mode)

    def predict_for_fit(
            self,
            input_data: InputData,
            output_mode: str = 'default'):
        """
        Method for feature generation for all series
        """
        return self._predict_model(input_data.features, output_mode)

    def _predict_model(self, x_test: CompressionInputData, output_mode: str = 'default'):
        self.model.eval()
        prediction = []
        for batch in tqdm(x_test.calib_dataloader):
            inputs, targets = batch
            x_test = inputs.to(self.device)
            prediction.append(self.model(x_test))
        return self._convert_predict(torch.concat(prediction), output_mode)

    def _convert_predict(self, pred: Tensor, output_mode: str = 'labels'):
        have_encoder = all([self.label_encoder is not None, output_mode == 'labels'])
        output_is_clf_labels = all([not self.is_regression_task, output_mode == 'labels'])

        pred = pred.cpu().detach().numpy() if self.is_regression_task else F.softmax(pred, dim=1)
        y_pred = torch.argmax(pred, dim=1).cpu().detach().numpy() if output_is_clf_labels else pred
        y_pred = self.label_encoder.inverse_transform(y_pred) if have_encoder else y_pred

        predict = OutputData(
            idx=np.arange(len(y_pred)),
            task=self.task_type,
            predict=y_pred,
            target=self.target,
            data_type=DataTypesEnum.table)
        return predict

    def _clear_cache(self):
        with torch.no_grad():
            torch.cuda.empty_cache()

    @staticmethod
    def get_validation_frequency(epoch, lr):
        if epoch < 10:
            return 1  # Validate frequently in early epochs
        elif lr < 0.01:
            return 5  # Validate less frequently after learning rate decay
        else:
            return 2  # Default validation frequency<|MERGE_RESOLUTION|>--- conflicted
+++ resolved
@@ -21,15 +21,10 @@
 from pathlib import Path
 from datetime import datetime
 
-<<<<<<< HEAD
 
 def now_for_file():
     return datetime.now().strftime('%m-%d-%Y_%H-%M-%S')
 
-=======
-def now_for_file():
-    return datetime.now().strftime('%m-%d-%Y_%H-%M-%S')
->>>>>>> a2156cd4
 
 class BaseNeuralModel:
     """Class responsible for NN model implementation.
@@ -58,16 +53,7 @@
         self.epochs = self.params.get('epochs', 1)
         self.batch_size = self.params.get('batch_size', 16)
         self.learning_rate = self.params.get('learning_rate', 0.001)
-<<<<<<< HEAD
         self.custom_loss = self.params.get('custom_loss', None)  # loss which evaluates model structure
-        self.enforced_training_loss = self.params.get('enforced_training_loss', None)
-        self.device = default_device()
-        self.is_operation = self.params.get('is_operation', False)  ###
-        self.save_each = self.params.get('save_each', None)
-        self.checkpoint_folder = self.params.get('checkpoint_folder', None)  ###
-        self._batch_handler = self.params.get('batch_hadler', lambda x: x)
-=======
-        self.custom_loss = self.params.get('custom_loss', None) # loss which evaluates model structure
         self.enforced_training_loss = self.params.get('enforced_training_loss', None)
         self.device = default_device()
         self.is_operation = self.params.get('is_operation', False) ###
@@ -75,30 +61,18 @@
         self.checkpoint_folder = self.params.get('checkpoint_folder', None) ###
         self._batch_handler = self.params.get('batch_hadler', lambda x: x)
 
->>>>>>> a2156cd4
         self.label_encoder = None
         self.is_regression_task = False
         self.model = None
         self.target = None
         self.task_type = None
 
-<<<<<<< HEAD
     def __check_and_substitute_loss(self, train_data: InputData):
         if (train_data.supplementary_data.col_type_ids is not None and
                 'loss' in train_data.supplementary_data.col_type_ids):
             self.loss_fn = train_data.supplementary_data.col_type_ids['loss']()
             print('Forcely substituted loss to', self.loss_fn)
 
-=======
-
-    def __check_and_substitute_loss(self, train_data: InputData):
-        if (train_data.supplementary_data.col_type_ids is not None and 
-            'loss' in train_data.supplementary_data.col_type_ids):
-            self.loss_fn = train_data.supplementary_data.col_type_ids['loss']()
-            print('Forcely substituted loss to', self.loss_fn)
-
-
->>>>>>> a2156cd4
     def fit(self, input_data: InputData,
             supplementary_data: dict = None):
         custom_fit_process = supplementary_data is not None
@@ -166,20 +140,8 @@
                 self.model.apply(torch.nn.intrinsic.qat.freeze_bn_stats)
             if self._check_saving(epoch):
                 torch.save(self.model, Path(self.checkpoint_folder, f'model_train{now_for_file()}_{epoch}.pth'))
-<<<<<<< HEAD
-
-=======
-            
->>>>>>> a2156cd4
+
         # callback.callbacks.on_train_end()
-    def _check_saving(self, epoch) -> bool:
-        if not self.save_each:
-            return False
-        if self.save_each != -1:
-            return not epoch % self.save_each
-        else:
-            return epoch == self.epochs
-
 
     def _check_saving(self, epoch) -> bool:
         if not self.save_each:
