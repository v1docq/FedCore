--- conflicted
+++ resolved
@@ -21,12 +21,9 @@
 from fedcore.api.utils.data import DataLoaderHandler
 from fedcore.data.data import CompressionInputData
 from fedcore.losses.utils import _get_loss_metric
-<<<<<<< HEAD
 from fedcore.models.network_modules.layers.special import EarlyStopping
 from fedcore.repository.constanst_repository import default_device, TorchLossesConstant
-=======
 from fedcore.repository.constanst_repository import default_device, Hooks
->>>>>>> b073f7e1
 from fedcore.architecture.abstraction.accessor import Accessor
 
 
@@ -65,12 +62,9 @@
         self.loss = self.params.get('loss', None)
         self.enforced_training_loss = self.params.get("enforced_training_loss", None)
         self.device = self.params.get('device', default_device())
-<<<<<<< HEAD
         self.model_params = self.params.get('model_params', {})
         self.learning_params = self.params.get('learning_params', {})
-=======
         self._optimizer_gen = partial(torch.optim.Adam, lr=self.learning_rate)
->>>>>>> b073f7e1
 
         # TODO move to learning or model params
         # self.is_operation = self.params.get('is_operation', False)  ###
@@ -147,17 +141,13 @@
         val_loader = getattr(input_data.features, 'calib_dataloader', None)
         loss_fn = self.get_loss()
         self.__check_and_substitute_loss(input_data)
-<<<<<<< HEAD
+        if self.model is None:
+            self.model = input_data.target
+        self._init_hooks()
         optimizer = self.get_optimizer()
         self.model = input_data.target if self.model is None else self.model
         self.optimised_model = self.model
-=======
-        if self.model is None:
-            self.model = input_data.target
-        self._init_hooks()
-        self.optimised_model = self.model
         self.optimizer = self._optimizer_gen(self.model.parameters())
->>>>>>> b073f7e1
         self.model.to(self.device)
         self._train_loop(
             train_loader=train_loader,
@@ -260,46 +250,6 @@
                 # Freeze batch norm mean and variance estimates
                 self.model.apply(torch.nn.intrinsic.qat.freeze_bn_stats)
 
-<<<<<<< HEAD
-    def _default_fit_callback(self, model_loss: dict, current_epoch: int, custom_loss: dict = None, val_loader=None):
-
-        if model_loss is not None:
-            print(
-                "Epoch: {}, Average loss {}, {}: {:.6f}, {}: {:.6f}, {}: {:.6f}".format(
-                    current_epoch, avg_loss, *model_loss
-                )
-            )
-        else:
-            print("Epoch: {}, Average loss {}".format(current_epoch, avg_loss))
-        if current_epoch % self.eval_each == 0 and val_loader is not None:
-            print('Model Validation:', self._eval(self.model, val_loader, custom_loss))
-
-    def save_model(self, epoch, name=''):
-        name = name or self.params.get('name', '')
-        path_pref = Path(self.checkpoint_folder)
-        save_only = self.params.get('save_only', '')
-        to_save = self.model if not save_only else Accessor.get_module(self.model, save_only)
-        try:
-            path = path_pref.joinpath(f"model_{name}{now_for_file()}_{epoch}.pth")
-            torch.save(
-                to_save,
-                path,
-            )
-        except Exception as x:
-            if os.path.exists(path):
-                os.remove(path)
-            print('Basic saving failed. Trying to use jit. \nReason: ', x.args[0])
-            try:
-                path = path_pref.joinpath(f"model_{name}{now_for_file()}_{epoch}_jit.pth")
-                torch.jit.save(torch.jit.script(to_save), path)
-            except Exception as x:
-                if os.path.exists(path):
-                    os.remove(path)
-                print('JIT saving failed. saving weights only. \nReason: ', x.args[0])
-                torch.save(to_save.state_dict(),
-                           path_pref.joinpath(f"model_{name}{now_for_file()}_{epoch}_state.pth")
-                           )
-=======
     def _default_train(self, train_loader, model, custom_loss: dict = None, val_loader=None):
         for epoch in range(1, self.epochs + 1):
             for hook in self._on_epoch_start:
@@ -316,9 +266,8 @@
                 print("Epoch: {}, Average loss {}".format(epoch, avg_loss))
 
             for hook in self._on_epoch_end:
-                hook(epoch=epoch, val_loader=val_loader, custom_loss=custom_loss)         
-    
->>>>>>> b073f7e1
+                hook(epoch=epoch, val_loader=val_loader, custom_loss=custom_loss)
+
 
     def predict(self, input_data: InputData, output_mode: str = "default"):
         """
@@ -393,11 +342,11 @@
             return 5  # Validate less frequently after learning rate decay
         else:
             return 2  # Default validation frequency
-
+        
     @property
     def is_quantised(self):
         return getattr(self, '_is_quantised', False)
-    
+
     def _init_hooks(self):
         for hook_elem in Hooks:
             hook = hook_elem.value
