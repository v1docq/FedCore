--- conflicted
+++ resolved
@@ -15,23 +15,12 @@
 
 from fedcore.architecture.abstraction.accessor import Accessor
 from fedcore.api.utils.data import DataLoaderHandler
-<<<<<<< HEAD
-from fedcore.architecture.comptutaional.devices import default_device
-=======
 from fedcore.architecture.settings.computational import default_device
->>>>>>> 9cf0c2a9
 from fedcore.models.network_modules.layers.special import EarlyStopping
 
 VERBOSE = True
 
 
-
-<<<<<<< HEAD
-
-class Schedulers(Enum):
-    ONE_CYCLE = torch.optim.lr_scheduler.OneCycleLR
-=======
->>>>>>> 9cf0c2a9
 
 
 def now_for_file():
@@ -283,11 +272,6 @@
             sch_constructor = sch_type
         else:
             raise TypeError('Unknown type for scheduler is passed! Required: constructor, partial, or str')
-<<<<<<< HEAD
-        scheduler_gen = partial(sch_constructor, **kws)
-        return scheduler_gen
-
-=======
         # kws = {remapping[k]: v for k, v in self.params.to_dict().items() if k in remapping}
         # print(kws)
         scheduler_gen = partial(sch_constructor, **kws)
@@ -297,7 +281,6 @@
         return self.__gen(kws['trainer_objects']['optimizer'], 
                                                              self.params.get('learning_rate',1e-3), 
                                                              self.params.get('epochs', 1))
->>>>>>> 9cf0c2a9
     def trigger(self, epoch, kws):
         if kws['trainer_objects']['scheduler'] is None:
             kws['trainer_objects']['scheduler'] = self.__renew(kws)
