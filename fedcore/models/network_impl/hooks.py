import os
from abc import abstractmethod, ABC
from datetime import datetime
from enum import Enum
from functools import partial
from inspect import isclass
<<<<<<< HEAD

import numpy as np
=======
from enum import Enum
from functools import partial
from inspect import isclass
>>>>>>> 0b08f0f3
from pathlib import Path
import torch
from tqdm import tqdm

from fedcore.architecture.abstraction.accessor import Accessor
from fedcore.api.utils.data import DataLoaderHandler

VERBOSE = True


<<<<<<< HEAD
=======
VERBOSE = True
>>>>>>> 0b08f0f3


def now_for_file():
    return datetime.now().strftime("%m-%d-%Y_%H-%M-%S")


class BaseHook(ABC):
    _SUMMON_KEY: str
    _hook_place: int = 1

    def __init__(self, params, model):
        self.params: dict = params
        self.model: torch.nn.Module = model

    def __call__(self, epoch, **kws):
        trigger_result = self.trigger(epoch, kws)
        if VERBOSE and trigger_result:
            self._verbose(epoch)
        if VERBOSE and trigger_result:
            self._verbose(epoch)
        if trigger_result:
            self.action(epoch, kws)

    @abstractmethod
    def trigger(self, epoch, kws):
        pass

    @abstractmethod
    def action(self, epoch, kws):
        pass

    def _filter_kw(self):
        pass

    @classmethod
    def check_init(cls, d: dict):
        from fedot.core.operations.operation_parameters import OperationParameters
        if isinstance(d, OperationParameters):
            d = d.to_dict()
        summons = cls._SUMMON_KEY if not isinstance(cls._SUMMON_KEY, str) else (cls._SUMMON_KEY,)
        return any(d[summon] is not None for summon in summons if summon in d.keys())

    def __repr__(self):
        return self.__class__.__name__

    def _verbose(self, epoch):
        print(f'Triggered {repr(self)} at {epoch} epoch.')

    @classmethod
    def check_init(cls, d: dict):
        from fedot.core.operations.operation_parameters import OperationParameters
        if isinstance(d, OperationParameters):
            d = d.to_dict()
        summons = cls._SUMMON_KEY if not isinstance(cls._SUMMON_KEY, str) else (cls._SUMMON_KEY,)
        return any(d[summon] is not None for summon in summons if summon in d.keys())

    def __repr__(self):
        return self.__class__.__name__

    def _verbose(self, epoch):
        print(f'Triggered {repr(self)} at {epoch} epoch.')


class Saver(BaseHook):
    _SUMMON_KEY = 'save_each'
    _hook_place = 100

    def __init__(self, params, model):
        super().__init__(params, model)
        self.save_each = params.get('save_each', False)
        self.checkpoint_folder = params.get('checkpoint_folder', '.')

    def trigger(self, epoch, kw) -> bool:
        if not self.save_each:
            return False
        if self.save_each != -1:
            return not epoch % self.save_each
        else:
            return epoch == self.params.get('epochs', 0)

    def action(self, epoch, kw):
        name = kw.get('name', '') or self.params.get('name', '')
        path_pref = Path(self.checkpoint_folder)
        save_only = self.params.get('save_only', '')
        to_save = self.model if not save_only else Accessor.get_module(self.model, save_only)
        try:
            path = path_pref.joinpath(f"model_{name}{now_for_file()}_{epoch}.pth")
            torch.save(
                to_save,
                path,
            )
        except Exception as x:
            if os.path.exists(path):
                os.remove(path)
            print('Basic saving failed. Trying to use jit. \nReason: ', x.args[0])
            try:
                path = path_pref.joinpath(f"model_{name}{now_for_file()}_{epoch}_jit.pth")
                torch.jit.save(torch.jit.script(to_save), path)
            except Exception as x:
                if os.path.exists(path):
                    os.remove(path)
                print('JIT saving failed. saving weights only. \nReason: ', x.args[0])
                torch.save(to_save.state_dict(),
                           path_pref.joinpath(f"model_{name}{now_for_file()}_{epoch}_state.pth")
                           )

class FitReport(BaseHook):
    _SUMMON_KEY = 'log_each'
    _hook_place = 10

    def __init__(self, params, model):
        super().__init__(params, model)
        self.log_interval = params.get('log_each', 1)
        self.log_interval = params.get('log_each', 1)

    def trigger(self, epoch, kw) -> bool:
        return epoch % self.log_interval == 0
        return epoch % self.log_interval == 0

    def action(self, epoch, kws):
        history = kws['history']
        (tr_e, train_loss) = history['train_loss'][-1]
        val_losses = history['val_loss']
        
        (va_e, val_loss) = history['val_loss'][-1] if val_losses else (None, None)
        # if val_loss:
        #     val_loss = torch.round(val_loss, decimals=4)
        # if train_loss:
        #     train_loss = torch.round(train_loss, decimals=4)

        # TODO Any number of custom losses
        print(f'Train # epoch: {tr_e}, value: {train_loss}')
        if va_e:
            print(f'Valid # epoch: {va_e}, value: {val_loss}')
        if len(history) <= 2:
            return
        print('Including:')
        for name, hist in history.items():
            if name in ('train_loss', 'val_loss'):
                continue
            if hist:
                epoch, val = hist[-1]
                print(f'\tCriterion `{name}`: {val}')
        history = kws['history']
        (tr_e, train_loss) = history['train_loss'][-1]
        val_losses = history['val_loss']
        
        (va_e, val_loss) = history['val_loss'][-1] if val_losses else (None, None)
        # if val_loss:
        #     val_loss = torch.round(val_loss, decimals=4)
        # if train_loss:
        #     train_loss = torch.round(train_loss, decimals=4)

<<<<<<< HEAD

class EarlyStopping(BaseHook):
    _SUMMON_KEY = 'early_stop_after'
    _hook_place = 90

    def __init__(self, params, model):
        super().__init__(params, model)
        self.counts = params.get('early_stop_after', 5)
        self.horizon = params.get('horizon', 15)
        self.angle_tol = params.get('angle_tol', 2.5)
        if Evaluator.check_init(params):
            self._check_in_history = 'val_loss'
        else:
            self._check_in_history = 'train_loss'
        self.__last_record = None 

    def trigger(self, epoch, kws) -> bool:
        if epoch < self.horizon:
            return False
        hist = kws['history'][self._check_in_history][-self.horizon:]
        angle = self._estimate_angle(hist)
        return -self.angle_tol <= angle <= self.angle_tol
        
    def action(self, epoch, kws):
        last_record = kws['history'][self._check_in_history][-1]
        if last_record is not self.__last_record:
            self.counts -= 1
        self.__last_record = last_record
        if not self.count:
            kws['trainer_objects']['stop'] = True
    
    def _estimate_angle(self, history):
        x, y = np.array(list(zip(*history)))
        slope = np.linalg.solve(x[..., None], y[..., None])[0]
        angle = np.rad2deg(np.arctan(slope))
        return angle
=======
        # TODO Any number of custom losses
        print(f'Train # epoch: {tr_e}, value: {train_loss}')
        if va_e:
            print(f'Valid # epoch: {va_e}, value: {val_loss}')
        if len(history) <= 2:
            return
        print('Including:')
        for name, hist in history.items():
            if name in ('train_loss', 'val_loss'):
                continue
            if hist:
                epoch, val = hist[-1]
                print(f'\tCriterion `{name}`: {val}')
>>>>>>> 0b08f0f3


class Evaluator(BaseHook):
    _SUMMON_KEY = 'eval_each'
    _hook_place = 80

    def __init__(self, params, model):
        super().__init__(params, model)
        self.eval_each = params.get('eval_each', 1)
        self.device = next(iter(self.model.parameters())).device

    def __init__(self, params, model):
        super().__init__(params, model)
        self.eval_each = params.get('eval_each', 1)
        self.device = next(iter(self.model.parameters())).device

    def trigger(self, epoch, kws):
        return epoch % self.eval_each == 0 and kws['val_loader'] is not None
        return epoch % self.eval_each == 0 and kws['val_loader'] is not None

    @torch.no_grad()
    def action(self, epoch, kws):
        self.model.eval()
        criterion = kws['criterion']
        val_dataloader = kws['val_loader']
        criterion = kws['criterion']
        val_dataloader = kws['val_loader']
        loss_sum = 0
        val_dataloader = DataLoaderHandler.check_convert(dataloader=val_dataloader,
                                                         enumerate=False)

        for batch in tqdm(val_dataloader, desc='Batch #'):
            *inputs, targets = batch
            inputs = tuple(inputs_.to(self.device) for inputs_ in inputs if hasattr(inputs_, 'to'))
            output = self.model(*inputs)
            loss_sum += criterion(model_output=output,
                                  target=targets.to(self.device),
                                  epoch=epoch, stage='val')
        avg_loss = loss_sum / len(val_dataloader)
        history = kws['history']['val_loss']
        history.append((epoch, avg_loss))


class OptimizerGen(BaseHook):
    _check_field = '_structure_changed__'
    _hook_place = -100

    def __init__(self, params, model):
        super().__init__(params, model)
        self.__gen = self.__get_optimizer_gen(
            self.params.get('optimizer', 'adam')
        )

    @classmethod
    def check_init(cls, d: dict):
        return True

    def trigger(self, epoch, kws):
        return epoch == 1 or getattr(self.model, self._check_field, False)

    def action(self, epoch, kws):
        kws['trainer_objects']['optimizer'] = self.__gen(self.model.parameters())
        if hasattr(self.model, self._check_field):
            delattr(self.model, self._check_field)

    def __get_optimizer_gen(self, opt_type, **kws):
        if isinstance(opt_type, partial):
            return partial(opt_type, lr=self.learning_rate, **kws)
        if isinstance(opt_type, str):
            opt_constructor = Optimizers[opt_type].value
        elif isclass(opt_type):
            opt_constructor = opt_type
        else:
            raise TypeError('Unknown type for optimizer is passed! Required: constructor, partial, or str')
        optimizer_gen = partial(opt_constructor, lr=self.params.get('learning_rate', 1e-3), **kws)
        return optimizer_gen


class SchedulerRenewal(BaseHook):
    _hook_place = -90
    _SUMMON_KEY = ('scheduler_step_each', 'scheduler')

    def __init__(self, params, model):
        super().__init__(params, model)
        self.__gen = self.__get_scheduler_gen(
            self.params.get('sch_type', 'one_cycle')
        )
        self._mode = []

    def __get_scheduler_gen(self, sch_type, **kws):
        if isinstance(sch_type, partial):
            return partial(sch_type, **kws)
        if isinstance(sch_type, str):
            sch_constructor, remapping = Schedulers[sch_type].value
        elif isclass(sch_type):
            sch_constructor = sch_type
        else:
            raise TypeError('Unknown type for scheduler is passed! Required: constructor, partial, or str')
        # kws = {remapping[k]: v for k, v in self.params.to_dict().items() if k in remapping}
        # print(kws)
        scheduler_gen = partial(sch_constructor, **kws)
        return scheduler_gen

    def __renew(self, kws):
        return self.__gen(kws['trainer_objects']['optimizer'],
                          self.params.get('learning_rate', 1e-3),
                          self.params.get('epochs', 1))

    def trigger(self, epoch, kws):
        if kws['trainer_objects']['scheduler'] is None:
            kws['trainer_objects']['scheduler'] = self.__renew(kws)
        opt_changed = kws['trainer_objects']['scheduler'].optimizer is kws['trainer_objects']['optimizer']
        if epoch == 1 or opt_changed:
            self._mode.append('renew')
        if epoch % self.params.get('scheduler_step_each', 1) == 0:
            self._mode.append('step')
        return bool(self._mode)

    def action(self, epoch, kws):
        if 'renew' in self._mode:
            kws['trainer_objects']['scheduler'] = self.__renew(kws)
        if 'step' in self._mode:
            kws['trainer_objects']['scheduler'].step()
        self._mode.clear()


class Freezer(BaseHook):
    _SUMMON_KEY = ('frozen_prop', 'refreeze_each')
    _hook_place = -10

    def __init__(self, params, model):
        super().__init__(params, model)
        self.frozen_prop = self.params.get('frozen_prop', 0.5)
        self.approach = self.params.get('freeze_approach', 'random')
        self.refreeze_each = self.params.get('refreeze_each', 1)
        self.__criterions = {
            'random': self.__uniform_mask,
        }
        self.criterion = self.__criterions[self.approach]

    def __uniform_mask(self):
        prob = np.random.random(1)[0]
        return prob < self.frozen_prop

    def __freeze(self):
        for name, layer in self.model.named_modules():
            if self.criterion(layer, name):
                for p in layer.parameters():
                    p.requires_grad = False

    def __unfreeze(self):
        for p in self.model.parameters():
            p.requires_grad = True

    def trigger(self, epoch, kws):
        return self.refreeze_each and epoch % self.refreeze_each == 0

    def action(self, epoch, kws):
        self.__unfreeze()
        if epoch != self.params.epochs:
            self.__freeze()
        

class LoggingHooks(Enum):
    evaluator = Evaluator
    fit_report = FitReport
    saver = Saver


class ModelLearningHooks(Enum):
    freezer = Freezer
    optimizer_gen = OptimizerGen
    scheduler_renewal = SchedulerRenewal
    early_stopping = EarlyStopping


class Optimizers(Enum):
    adam = torch.optim.Adam
    adamw = torch.optim.AdamW
    rmsprop = torch.optim.RMSprop
    sgd = torch.optim.SGD
    adadelta = torch.optim.Adadelta


class Schedulers(Enum):
    one_cycle = (torch.optim.lr_scheduler.OneCycleLR,
                 {'learning_rate': 'max_lr', 'epochs': 'total_steps'})<|MERGE_RESOLUTION|>--- conflicted
+++ resolved
@@ -4,28 +4,18 @@
 from enum import Enum
 from functools import partial
 from inspect import isclass
-<<<<<<< HEAD
 
 import numpy as np
-=======
-from enum import Enum
-from functools import partial
-from inspect import isclass
->>>>>>> 0b08f0f3
 from pathlib import Path
 import torch
 from tqdm import tqdm
 
 from fedcore.architecture.abstraction.accessor import Accessor
 from fedcore.api.utils.data import DataLoaderHandler
+from fedcore.architecture.comptutaional.devices import default_device, extract_device
+from fedcore.models.network_modules.layers.special import EarlyStopping
 
 VERBOSE = True
-
-
-<<<<<<< HEAD
-=======
-VERBOSE = True
->>>>>>> 0b08f0f3
 
 
 def now_for_file():
@@ -143,7 +133,6 @@
 
     def trigger(self, epoch, kw) -> bool:
         return epoch % self.log_interval == 0
-        return epoch % self.log_interval == 0
 
     def action(self, epoch, kws):
         history = kws['history']
@@ -151,12 +140,7 @@
         val_losses = history['val_loss']
         
         (va_e, val_loss) = history['val_loss'][-1] if val_losses else (None, None)
-        # if val_loss:
-        #     val_loss = torch.round(val_loss, decimals=4)
-        # if train_loss:
-        #     train_loss = torch.round(train_loss, decimals=4)
-
-        # TODO Any number of custom losses
+
         print(f'Train # epoch: {tr_e}, value: {train_loss}')
         if va_e:
             print(f'Valid # epoch: {va_e}, value: {val_loss}')
@@ -169,17 +153,7 @@
             if hist:
                 epoch, val = hist[-1]
                 print(f'\tCriterion `{name}`: {val}')
-        history = kws['history']
-        (tr_e, train_loss) = history['train_loss'][-1]
-        val_losses = history['val_loss']
-        
-        (va_e, val_loss) = history['val_loss'][-1] if val_losses else (None, None)
-        # if val_loss:
-        #     val_loss = torch.round(val_loss, decimals=4)
-        # if train_loss:
-        #     train_loss = torch.round(train_loss, decimals=4)
-
-<<<<<<< HEAD
+
 
 class EarlyStopping(BaseHook):
     _SUMMON_KEY = 'early_stop_after'
@@ -216,46 +190,23 @@
         slope = np.linalg.solve(x[..., None], y[..., None])[0]
         angle = np.rad2deg(np.arctan(slope))
         return angle
-=======
-        # TODO Any number of custom losses
-        print(f'Train # epoch: {tr_e}, value: {train_loss}')
-        if va_e:
-            print(f'Valid # epoch: {va_e}, value: {val_loss}')
-        if len(history) <= 2:
-            return
-        print('Including:')
-        for name, hist in history.items():
-            if name in ('train_loss', 'val_loss'):
-                continue
-            if hist:
-                epoch, val = hist[-1]
-                print(f'\tCriterion `{name}`: {val}')
->>>>>>> 0b08f0f3
 
 
 class Evaluator(BaseHook):
     _SUMMON_KEY = 'eval_each'
-    _hook_place = 80
+    _hook_place = 80 
 
     def __init__(self, params, model):
         super().__init__(params, model)
         self.eval_each = params.get('eval_each', 1)
-        self.device = next(iter(self.model.parameters())).device
-
-    def __init__(self, params, model):
-        super().__init__(params, model)
-        self.eval_each = params.get('eval_each', 1)
-        self.device = next(iter(self.model.parameters())).device
+        self.device = extract_device(self.model)
 
     def trigger(self, epoch, kws):
         return epoch % self.eval_each == 0 and kws['val_loader'] is not None
-        return epoch % self.eval_each == 0 and kws['val_loader'] is not None
 
     @torch.no_grad()
     def action(self, epoch, kws):
         self.model.eval()
-        criterion = kws['criterion']
-        val_dataloader = kws['val_loader']
         criterion = kws['criterion']
         val_dataloader = kws['val_loader']
         loss_sum = 0
