--- conflicted
+++ resolved
@@ -4,25 +4,22 @@
 from enum import Enum
 from functools import partial
 from inspect import isclass
+from enum import Enum
+from functools import partial
+from inspect import isclass
 from pathlib import Path
 import torch
 from tqdm import tqdm
 
 from fedcore.architecture.abstraction.accessor import Accessor
 from fedcore.api.utils.data import DataLoaderHandler
-<<<<<<< HEAD
 from fedcore.architecture.comptutaional.devices import default_device
 from fedcore.models.network_modules.layers.special import EarlyStopping
 
 VERBOSE = True
-=======
-from fedcore.architecture.settings.computational import default_device
-from fedcore.models.network_modules.layers.special import EarlyStopping
+
 
 VERBOSE = True
-
-
->>>>>>> 8e417c9a
 
 
 def now_for_file():
@@ -41,6 +38,8 @@
         trigger_result = self.trigger(epoch, kws)
         if VERBOSE and trigger_result:
             self._verbose(epoch)
+        if VERBOSE and trigger_result:
+            self._verbose(epoch)
         if trigger_result:
             self.action(epoch, kws)
 
@@ -54,6 +53,20 @@
 
     def _filter_kw(self):
         pass
+
+    @classmethod
+    def check_init(cls, d: dict):
+        from fedot.core.operations.operation_parameters import OperationParameters
+        if isinstance(d, OperationParameters):
+            d = d.to_dict()
+        summons = cls._SUMMON_KEY if not isinstance(cls._SUMMON_KEY, str) else (cls._SUMMON_KEY,)
+        return any(d[summon] is not None for summon in summons if summon in d.keys())
+
+    def __repr__(self):
+        return self.__class__.__name__
+
+    def _verbose(self, epoch):
+        print(f'Triggered {repr(self)} at {epoch} epoch.')
 
     @classmethod
     def check_init(cls, d: dict):
@@ -118,8 +131,10 @@
     def __init__(self, params, model):
         super().__init__(params, model)
         self.log_interval = params.get('log_each', 1)
+        self.log_interval = params.get('log_each', 1)
 
     def trigger(self, epoch, kw) -> bool:
+        return epoch % self.log_interval == 0
         return epoch % self.log_interval == 0
 
     def action(self, epoch, kws):
@@ -146,6 +161,29 @@
             if hist:
                 epoch, val = hist[-1]
                 print(f'\tCriterion `{name}`: {val}')
+        history = kws['history']
+        (tr_e, train_loss) = history['train_loss'][-1]
+        val_losses = history['val_loss']
+        
+        (va_e, val_loss) = history['val_loss'][-1] if val_losses else (None, None)
+        # if val_loss:
+        #     val_loss = torch.round(val_loss, decimals=4)
+        # if train_loss:
+        #     train_loss = torch.round(train_loss, decimals=4)
+
+        # TODO Any number of custom losses
+        print(f'Train # epoch: {tr_e}, value: {train_loss}')
+        if va_e:
+            print(f'Valid # epoch: {va_e}, value: {val_loss}')
+        if len(history) <= 2:
+            return
+        print('Including:')
+        for name, hist in history.items():
+            if name in ('train_loss', 'val_loss'):
+                continue
+            if hist:
+                epoch, val = hist[-1]
+                print(f'\tCriterion `{name}`: {val}')
 
 
 class Evaluator(BaseHook):
@@ -156,12 +194,20 @@
         self.eval_each = params.get('eval_each', 1)
         self.device = next(iter(self.model.parameters())).device
 
+    def __init__(self, params, model):
+        super().__init__(params, model)
+        self.eval_each = params.get('eval_each', 1)
+        self.device = next(iter(self.model.parameters())).device
+
     def trigger(self, epoch, kws):
         return epoch % self.eval_each == 0 and kws['val_loader'] is not None
+        return epoch % self.eval_each == 0 and kws['val_loader'] is not None
 
     @torch.no_grad()
     def action(self, epoch, kws):
         self.model.eval()
+        criterion = kws['criterion']
+        val_dataloader = kws['val_loader']
         criterion = kws['criterion']
         val_dataloader = kws['val_loader']
         loss_sum = 0
@@ -173,13 +219,8 @@
             inputs = tuple(inputs_.to(self.device) for inputs_ in inputs if hasattr(inputs_, 'to'))
             output = self.model(*inputs)
             loss_sum += criterion(model_output=output,
-<<<<<<< HEAD
                                   target=targets.to(self.device),
                                   epoch=epoch, stage='val')
-=======
-                                      target=targets.to(self.device),
-                                        epoch=epoch, stage='val')
->>>>>>> 8e417c9a
         avg_loss = loss_sum / len(val_dataloader)
         history = kws['history']['val_loss']
         history.append((epoch, avg_loss))
@@ -199,7 +240,6 @@
     def check_init(cls, d: dict):
         return True
 
-<<<<<<< HEAD
     def trigger(self, epoch, kws):
         return epoch == 1 or getattr(self.model, self._check_field, False)
 
@@ -252,57 +292,6 @@
                           self.params.get('epochs', 1))
 
     def trigger(self, epoch, kws):
-=======
-    def trigger(self, epoch, kws):
-        return epoch == 1 or getattr(self.model, self._check_field, False)
-
-    def action(self, epoch, kws):
-        kws['trainer_objects']['optimizer'] = self.__gen(self.model.parameters())
-        if hasattr(self.model, self._check_field):
-            delattr(self.model, self._check_field)
-
-    def __get_optimizer_gen(self, opt_type, **kws):
-        if isinstance(opt_type, partial):
-            return partial(opt_type, lr=self.learning_rate, **kws)
-        if isinstance(opt_type, str):
-            opt_constructor = Optimizers[opt_type].value
-        elif isclass(opt_type):
-            opt_constructor = opt_type
-        else:
-            raise TypeError('Unknown type for optimizer is passed! Required: constructor, partial, or str')
-        optimizer_gen = partial(opt_constructor, lr=self.params.get('learning_rate', 1e-3), **kws)
-        return optimizer_gen
-
-
-class SchedulerRenewal(BaseHook):
-    _hook_place = 'pre'
-    _SUMMON_KEY = ('scheduler_step_each', 'scheduler')
-
-    def __init__(self, params, model):
-        super().__init__(params, model)
-        self.__gen = self.__get_scheduler_gen(
-            self.params.get('sch_type', 'one_cycle')
-        )
-        self._mode = []
-
-    def __get_scheduler_gen(self, sch_type, **kws):
-        if isinstance(sch_type, partial):
-            return partial(sch_type, **kws)
-        if isinstance(sch_type, str):
-            sch_constructor, remapping = Schedulers[sch_type].value
-        elif isclass(sch_type):
-            sch_constructor = sch_type
-        else:
-            raise TypeError('Unknown type for scheduler is passed! Required: constructor, partial, or str')
-        scheduler_gen = partial(sch_constructor, **kws)
-        return scheduler_gen
-    
-    def __renew(self, kws):
-        return self.__gen(kws['trainer_objects']['optimizer'], 
-                                                             kws['learning_rate'], 
-                                                             self.params.get('epochs', 1))
-    def trigger(self, epoch, kws):
->>>>>>> 8e417c9a
         if kws['trainer_objects']['scheduler'] is None:
             kws['trainer_objects']['scheduler'] = self.__renew(kws)
         opt_changed = kws['trainer_objects']['scheduler'].optimizer is kws['trainer_objects']['optimizer']
@@ -325,18 +314,12 @@
     fit_report = FitReport
     saver = Saver
 
-<<<<<<< HEAD
-
-=======
->>>>>>> 8e417c9a
+
 class ModelLearningHooks(Enum):
     optimizer_gen = OptimizerGen
     scheduler_renewal = SchedulerRenewal
 
-<<<<<<< HEAD
-
-=======
->>>>>>> 8e417c9a
+
 class Optimizers(Enum):
     adam = torch.optim.Adam
     adamw = torch.optim.AdamW
@@ -344,14 +327,7 @@
     sgd = torch.optim.SGD
     adadelta = torch.optim.Adadelta
 
-<<<<<<< HEAD
 
 class Schedulers(Enum):
     one_cycle = (torch.optim.lr_scheduler.OneCycleLR,
-                 {'learning_rate': 'max_lr', 'epochs': 'total_steps'})
-=======
-class Schedulers(Enum):
-    one_cycle = (torch.optim.lr_scheduler.OneCycleLR,
-                  {'learning_rate': 'max_lr', 'epochs': 'total_steps'})
-    
->>>>>>> 8e417c9a
+                 {'learning_rate': 'max_lr', 'epochs': 'total_steps'})