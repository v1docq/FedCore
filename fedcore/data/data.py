--- conflicted
+++ resolved
@@ -9,24 +9,15 @@
 from fedot.core.repository.tasks import Task, TaskTypesEnum
 
 
-<<<<<<< HEAD
-@dataclass
-class CompressionInputData:
-=======
 @dataclass(init=False)
 class CompressionInputData(InputData):
     idx = None
     features = None
     data_type = None
->>>>>>> d4f3f663
     train_dataloader: torch.utils.data.DataLoader = None
     val_dataloader: torch.utils.data.DataLoader = None
     test_dataloader: torch.utils.data.DataLoader = None
     input_dim: int = None
-<<<<<<< HEAD
-    model: tp.Any = None
-    supplementary_data: SupplementaryData = field(default_factory=SupplementaryData)
-=======
     num_classes: int = None
     model: tp.Any = None
 
@@ -44,7 +35,6 @@
         self.input_dim = input_dim
         self.num_classes = num_classes
         self.model = model
->>>>>>> d4f3f663
 
     @property
     def shape(self):
