import numpy as np
from fedot.core.data.data import InputData
from torch import nn, optim
from tqdm import tqdm
from fedcore.algorithm.base_compression_model import BaseCompressionModel
from typing import Optional
import torch
import logging
from fedot.core.operations.operation_parameters import OperationParameters

from fedcore.architecture.computational.devices import default_device
from fedcore.data.data import TrainParams
<<<<<<< HEAD
from fedcore.tools.registry.model_registry import ModelRegistry
from fedcore.metrics.cv_metrics import (
    LastLayer,
    IntermediateAttention,
    IntermediateFeatures,
)
=======
# from fedcore.metrics.cv_metrics import (
#     LastLayer,
#     IntermediateAttention,
#     IntermediateFeatures,
# )

LastLayer = None
IntermediateAttention = None
IntermediateFeatures = None
>>>>>>> e8cd7aea


class BaseDistilator(BaseCompressionModel):
    """Class responsible for Distilation model implementation.
    Example:
    """

    def __init__(self, params: Optional[OperationParameters] = {}):
        super().__init__(params)
        # finetune params
        self.epochs = params.get("epochs", 15)
        self.criterion = params.get("loss", nn.CrossEntropyLoss())
        self.optimizer = params.get("optimizer", optim.Adam)
        self.learning_rate = params.get("lr", 0.001)
        self._distill_index = 0
        self.logger = logging.getLogger(self.__class__.__name__)

    def __repr__(self):
        return "Distilation_model"

    def _init_distil_model(self, teacher_model):
        """Initialize student model from teacher model without deepcopy.
        
        Strategy:
        1. Try to instantiate a new model of the same type
        2. Load teacher's state_dict into student
        3. Modify student architecture as needed (e.g., remove layers)
        4. If instantiation fails, save and reload from checkpoint
        """
        try:
            model_class = type(teacher_model)
            if hasattr(model_class, '__call__'):
                try:
                    student_model = model_class()
                except TypeError:
                    if hasattr(teacher_model, 'config'):
                        student_model = model_class(teacher_model.config)
                    else:
                        temp_checkpoint = self._registry.register_model(
                            fedcore_id=self._fedcore_id,
                            model=teacher_model,
                            stage="before",
                            mode=self.__class__.__name__
                        )
                        device = torch.device("cuda" if torch.cuda.is_available() else "cpu")
                        student_model = self._registry.load_model_from_latest_checkpoint(
                            self._fedcore_id, temp_checkpoint, device
                        )
                        if student_model is None:
                            raise RuntimeError("Failed to create student model from checkpoint")
                
                if hasattr(student_model, 'load_state_dict') and hasattr(teacher_model, 'state_dict'):
                    student_model.load_state_dict(teacher_model.state_dict())
            else:
                raise TypeError("Cannot instantiate model")
                
        except Exception as e:
            self.logger.warning(f"Warning: Standard initialization failed ({e}), using checkpoint-based approach")
            temp_checkpoint = self._registry.register_model(
                fedcore_id=self._fedcore_id,
                model=teacher_model,
                stage="after",
                mode=self.__class__.__name__
            )
            device = torch.device("cuda" if torch.cuda.is_available() else "cpu")
            student_model = self._registry.load_model_from_latest_checkpoint(
                self._fedcore_id, temp_checkpoint, device
            )
            if student_model is None:
                raise RuntimeError("Failed to create student model")
        
        if hasattr(student_model, 'segformer') and hasattr(student_model.segformer, 'encoder'):
            for module in student_model.segformer.encoder.block:
                if len(module) > 0:
                    del module[0]
        
        return student_model

    def _calc_losses(self, loss, train_params, output_dict):
        last_layer_loss = LastLayer(
            output_dict["student_logits"],
            output_dict["teacher_logits"],
            train_params.last_layer_loss_weight,
        )
        intermediate_layer_att_loss = IntermediateAttention(
            output_dict["student_attentions"],
            output_dict["teacher_attentions"],
            train_params.intermediate_attn_layers_weights,
            train_params.student_teacher_attention_mapping,
        )

        intermediate_layer_feat_loss = IntermediateFeatures(
            output_dict["student_hidden_states"],
            output_dict["teacher_hidden_states"],
            train_params.intermediate_feat_layers_weights,
        )

        total_loss = output_dict["loss"] * train_params.loss_weight + last_layer_loss
        if intermediate_layer_att_loss is not None:
            total_loss += intermediate_layer_att_loss

        if intermediate_layer_feat_loss is not None:
            total_loss += intermediate_layer_feat_loss

        return total_loss

    def finetune(self, input_data: InputData, train_params: TrainParams):
        # metric = load_metric('mean_iou')

        self.base_model.to(default_device())
        self.student_model.to(default_device())

        self.base_model.eval()

        optimizer = torch.optim.AdamW(
            self.student_model.parameters(), lr=self.learning_rate
        )
        step = 0
        for epoch in range(self.epochs):
            pbar = tqdm(
                enumerate(input_data.train_dataloader),
                total=len(input_data.train_dataloader),
            )
            for idx, batch in pbar:
                self.student_model.train()
                optimizer.zero_grad()

                # get the inputs;
                pixel_values = batch["pixel_values"].to(default_device())
                labels = batch["labels"].to(default_device())

                # outputs
                student_outputs = self.student_model(
                    pixel_values=pixel_values,
                    labels=labels,
                    output_attentions=True,
                    output_hidden_states=True,
                )
                with torch.no_grad():
                    teacher_output = self.base_model(
                        pixel_values=pixel_values,
                        labels=labels,
                        output_attentions=True,
                        output_hidden_states=True,
                    )

                output_dict = {
                    "student_logits": student_outputs.logits,
                    "teacher_logits": teacher_output.logits,
                    "student_attentions": student_outputs.attentions,
                    "teacher_attentions": teacher_output.attentions,
                    "student_hidden_states": student_outputs.hidden_states,
                    "teacher_hidden_states": teacher_output.hidden_states,
                }

                total_loss = self._calc_losses(
                    student_outputs.loss, train_params, output_dict
                )
                step += 1

                total_loss.backward()
                optimizer.step()
                pbar.set_description(f"total loss: {total_loss.item():.3f}")

            # после модификаций модели обязательно сохраняйте ее целиком, чтобы подгрузить ее в случае чего
            torch.save(
                {
                    "model": self.student_model,
                    "state_dict": self.student_model.state_dict(),
                    "optimizer_state": optimizer.state_dict(),
                },
                f"{self.output_dir}/ckpt_{epoch}.pth",
            )

    def _fit_distil_model(
        self, input_data: InputData, distilation_params: TrainParams = None
    ):
        if distilation_params is None:
            distilation_params = TrainParams(
                loss_weight=0.5,
                last_layer_loss_weight=0.5,
                intermediate_attn_layers_weights=(0.5, 0.5, 0.5, 0.5),
                intermediate_feat_layers_weights=(0.5, 0.5, 0.5, 0.5),
                student_teacher_attention_mapping={0: 1, 1: 3, 2: 5, 3: 7},
            )
        self.finetune(input_data, distilation_params)

    def fit(self, input_data: InputData):
        self.base_model = input_data.target
        self.num_classes = input_data.num_classes
        self.model_before = self.base_model
        self.student_model = self._init_distil_model(self.base_model)
        self._model_registry = ModelRegistry()
        self._distill_index += 1
        
        if self._model_id_before:
            self._model_registry.update_metrics(
                fedcore_id=self._fedcore_id,
                model_id=self._model_id_before,
                metrics={},
                stage="before",
                mode=self.__class__.__name__
            )
        
        self._fit_distil_model(input_data)
        
        self.model_after = self.student_model
        
        if self._model_id_after:
            self._model_registry.update_metrics(
                fedcore_id=self._fedcore_id,
                model_id=self._model_id_after,
                metrics={},
                stage="after",
                mode=self.__class__.__name__
            )
        
        self.student_model.cpu().eval()

    def predict_for_fit(
        self, input_data: InputData, output_mode: str = "default"
    ) -> np.array:

        # Pruner initialization
        pass

    def predict(self, input_data: InputData, output_mode: str = "default") -> np.array:
        return self.predict_for_fit(input_data, output_mode)<|MERGE_RESOLUTION|>--- conflicted
+++ resolved
@@ -10,14 +10,6 @@
 
 from fedcore.architecture.computational.devices import default_device
 from fedcore.data.data import TrainParams
-<<<<<<< HEAD
-from fedcore.tools.registry.model_registry import ModelRegistry
-from fedcore.metrics.cv_metrics import (
-    LastLayer,
-    IntermediateAttention,
-    IntermediateFeatures,
-)
-=======
 # from fedcore.metrics.cv_metrics import (
 #     LastLayer,
 #     IntermediateAttention,
@@ -27,7 +19,6 @@
 LastLayer = None
 IntermediateAttention = None
 IntermediateFeatures = None
->>>>>>> e8cd7aea
 
 
 class BaseDistilator(BaseCompressionModel):
