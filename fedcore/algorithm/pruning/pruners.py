from copy import deepcopy
from itertools import chain
from fedot.core.data.data import InputData
from torch import nn, optim
<<<<<<< HEAD
import traceback
=======
from transformers import Trainer
>>>>>>> d340fd1f

from fedcore.algorithm.base_compression_model import BaseCompressionModel
import torch_pruning as tp
from typing import Optional
from fedot.core.operations.operation_parameters import OperationParameters

from fedcore.algorithm.pruning.hooks import PruningHooks
from fedcore.algorithm.pruning.pruning_validation import PruningValidator
from fedcore.architecture.comptutaional.devices import default_device
from fedcore.models.network_impl.base_nn_model import BaseNeuralModel, BaseNeuralForecaster
from fedcore.models.network_impl.trainer_factory import create_trainer_from_input_data
from fedcore.models.network_impl.hooks import BaseHook
from fedcore.repository.constanst_repository import (
    PRUNERS,
    PRUNING_IMPORTANCE, TorchLossesConstant
)



class BasePruner(BaseCompressionModel):
    """Class responsible for Pruning model implementation.
    Example:
    """

    def __init__(self, params: Optional[OperationParameters] = {}):
        super().__init__(params)
        # finetune params
        self.epochs = params.get("epochs", 5)
        self.ft_params = params.get("finetune_params", dict())
        # self.ft_params = params.get("finetune_params", None)
        self.optimizer = params.get("optimizer", optim.Adam)
        self.learning_rate = params.get("lr", 0.0001)

        # pruning gradients params
        finetune_params = params.get('finetune_params', dict())
        # finetune_params = params.get('finetune_params', None)
        criterion_for_grad = TorchLossesConstant[finetune_params.get("criterion", 'cross_entropy')]

        self.ft_params.update({'criterion_for_grad': criterion_for_grad.value()})
        self.ft_params.update({'lr_for_grad': params.get("lr", 0.0001)})

        # self.ft_params['criterion_for_grad'] = criterion_for_grad.value()
        # self.ft_params['lr_for_grad'] = params.get("lr", 0.0001)

        # pruning params
        self.pruner_name = params.get("pruner_name", "meta_pruner")
        self.importance_name = params.get("importance", "MagnitudeImportance")

        # pruning hyperparams
        self.pruning_ratio = params.get("pruning_ratio", 0.5)
        self.pruning_iterations = params.get("pruning_iterations", 1)
        self.importance_norm = params.get("importance_norm", 1)
        self.importance_reduction = params.get("importance_reduction", "mean")
        self.importance_normalize = params.get("importance_normalize", "mean")
        self.importance = PRUNING_IMPORTANCE[self.importance_name]
        if self.importance_name == 'lamp':
            self.importance_normalize = 'lamp'
        # importance criterion for parameter selections
        if self.importance_name == 'random':
            self.importance = self.importance()
        elif isinstance(self.importance, str):
            self.importance = self.importance
        else:
            self.importance = self.importance(group_reduction=self.importance_reduction,
                                              normalizer=self.importance_normalize)

        self._hooks = [PruningHooks]
        self._init_empty_object()

    def __repr__(self):
        return self.pruner_name

    def _init_empty_object(self):
        self.history = {
            'train_loss': [],
            'val_loss': []
        }
        # add hooks
        self._on_epoch_end = []
        self._on_epoch_start = []

    def _init_hooks(self):
        for hook_elem in chain(*self._hooks):
            hook: BaseHook = hook_elem.value
            hook = hook(self.ft_params, self.model_after)
            if hook._hook_place >= 0:
                self._on_epoch_end.append(hook)
            else:
                self._on_epoch_start.append(hook)

    def _init_model(self, input_data):
        print('Prepare original model for pruning'.center(80, '='))
<<<<<<< HEAD
        self.model_before = input_data.target
        if input_data.task.task_type.value.__contains__('forecasting'):
            self.trainer = BaseNeuralForecaster(self.ft_params)
        else:
            self.trainer = BaseNeuralModel(self.ft_params)
        if hasattr(self.model_before, 'model'):
            self.trainer.model = self.model_before.model
        self.model_before.to(default_device())
        self.model_after = deepcopy(self.model_before)
=======
        self.model_before_pruning = input_data.target
        self.trainer = create_trainer_from_input_data(input_data, self.ft_params)
        if hasattr(self.model_before_pruning, 'model'):
            self.trainer.model = self.model_before_pruning.model
        self.model_before_pruning.to(default_device())
        self.model_after_pruning = deepcopy(self.model_before_pruning)
>>>>>>> d340fd1f
        print(f' Initialisation of {self.pruner_name} pruning agent '.center(80, '='))
        print(f' Pruning importance - {self.importance_name} '.center(80, '='))
        print(f' Pruning ratio - {self.pruning_ratio} '.center(80, '='))
        print(f' Pruning importance norm -  {self.importance_norm} '.center(80, '='))
        # Pruner initialization
        if self.importance_name.__contains__('activation'):
            self.pruner = None
        elif self.importance_name.__contains__('group'):
            self.pruner = PRUNERS["group_norm_pruner"]
        elif self.importance_name in ['bn_scale']:
            self.pruner = PRUNERS["batch_norm_pruner"]
        elif not self.importance_name in ['random', 'lamp', 'magnitude']:
            self.pruner = PRUNERS["growing_reg_pruner"]
        else:
            self.pruner = PRUNERS[self.pruner_name]
        self._check_before_prune(input_data)
        self.optimizer_for_grad = optim.Adam(self.model_after.parameters(),
                                             lr=self.ft_params['lr_for_grad'])
        self.ft_params['optimizer_for_grad_acc'] = self.optimizer_for_grad

    def _check_before_prune(self, input_data):
        # list of tensors with dim size n_samples x n_channel x height x width
        batch_generator = (b for b in input_data.features.val_dataloader)
        # take first batch
        batch_list = next(batch_generator)
        self.data_batch_for_calib = batch_list[0].to(default_device())
        n_classes = input_data.task.task_params['forecast_length'] \
            if input_data.task.task_type.value.__contains__('forecasting') else input_data.features.num_classes
        self.validator = PruningValidator(model=self.model_after,
                                          output_dim=n_classes, input_dim=input_data.features.input_dim)
        self.ignored_layers = self.validator.filter_ignored_layers(self.model_after,
                                                                   str(self.model_after.__class__))
        self.channel_groups = self.validator.validate_channel_groups()

    def fit(self, input_data: InputData, finetune: bool = True):
        try:
            self._init_model(input_data)
            self._init_hooks()
            if self.pruner is not None: # in case if we dont use torch_pruning as backbone
                self.pruner = self.pruner(
                    self.model_after,
                    self.data_batch_for_calib,
                    # global_pruning=False,  # If False, a uniform ratio will be assigned to different layers.
                    importance=self.importance,  # importance criterion for parameter selection
                    iterative_steps=self.pruning_iterations,  # the number of iterations to achieve target ratio
                    pruning_ratio=self.pruning_ratio,
                    ignored_layers=self.ignored_layers,
                    channel_groups=self.channel_groups,
                    round_to=None,
                    unwrapped_parameters=None,
                )
            self.pruner_objects = {'input_data': input_data,
                                'pruning_iterations': self.pruning_iterations,
                                'model_before_pruning': self.model_before,
                                'optimizer_for_grad_acc': self.optimizer_for_grad,
                                'pruner_cls': self.pruner}
            for hook in self._on_epoch_end:
                hook(importance=self.importance, pruner_objects=self.pruner_objects)
            if finetune:
                return self.finetune(finetune_object=self.model_after, finetune_data=input_data)
        except Exception as e:
            traceback.print_exc()
            self.model_after = self.model_before
        return self.model_after

    def finetune(self, finetune_object, finetune_data):
        validated_finetune_object = self.validator.validate_pruned_layers(finetune_object)
        self.trainer.model = validated_finetune_object
        print(f"==============After {self.importance_name} pruning=================")
        params_dict = self.estimate_params(example_batch=self.data_batch_for_calib,
                                           model_before=self.model_before,
                                           model_after=validated_finetune_object)
        print("==============Finetune pruned model=================")
        self.model_after = self.trainer.fit(finetune_data)
        return self.model_after

    def predict_for_fit(self, input_data: InputData, output_mode: str = 'fedcore'):
        return self.model_after if output_mode == 'fedcore' else self.model_before

    def predict(self, input_data: InputData, output_mode: str = 'fedcore'):
        if output_mode == 'fedcore':
            self.trainer.model = self.model_after
        else:
            self.trainer.model = self.model_before
        return self.trainer.predict(input_data, output_mode)<|MERGE_RESOLUTION|>--- conflicted
+++ resolved
@@ -2,11 +2,8 @@
 from itertools import chain
 from fedot.core.data.data import InputData
 from torch import nn, optim
-<<<<<<< HEAD
 import traceback
-=======
 from transformers import Trainer
->>>>>>> d340fd1f
 
 from fedcore.algorithm.base_compression_model import BaseCompressionModel
 import torch_pruning as tp
@@ -91,7 +88,7 @@
     def _init_hooks(self):
         for hook_elem in chain(*self._hooks):
             hook: BaseHook = hook_elem.value
-            hook = hook(self.ft_params, self.model_after)
+            hook = hook(self.ft_params, self.model_after_pruning)
             if hook._hook_place >= 0:
                 self._on_epoch_end.append(hook)
             else:
@@ -99,24 +96,12 @@
 
     def _init_model(self, input_data):
         print('Prepare original model for pruning'.center(80, '='))
-<<<<<<< HEAD
-        self.model_before = input_data.target
-        if input_data.task.task_type.value.__contains__('forecasting'):
-            self.trainer = BaseNeuralForecaster(self.ft_params)
-        else:
-            self.trainer = BaseNeuralModel(self.ft_params)
-        if hasattr(self.model_before, 'model'):
-            self.trainer.model = self.model_before.model
-        self.model_before.to(default_device())
-        self.model_after = deepcopy(self.model_before)
-=======
         self.model_before_pruning = input_data.target
         self.trainer = create_trainer_from_input_data(input_data, self.ft_params)
         if hasattr(self.model_before_pruning, 'model'):
             self.trainer.model = self.model_before_pruning.model
         self.model_before_pruning.to(default_device())
         self.model_after_pruning = deepcopy(self.model_before_pruning)
->>>>>>> d340fd1f
         print(f' Initialisation of {self.pruner_name} pruning agent '.center(80, '='))
         print(f' Pruning importance - {self.importance_name} '.center(80, '='))
         print(f' Pruning ratio - {self.pruning_ratio} '.center(80, '='))
@@ -133,7 +118,7 @@
         else:
             self.pruner = PRUNERS[self.pruner_name]
         self._check_before_prune(input_data)
-        self.optimizer_for_grad = optim.Adam(self.model_after.parameters(),
+        self.optimizer_for_grad = optim.Adam(self.model_after_pruning.parameters(),
                                              lr=self.ft_params['lr_for_grad'])
         self.ft_params['optimizer_for_grad_acc'] = self.optimizer_for_grad
 
@@ -145,10 +130,10 @@
         self.data_batch_for_calib = batch_list[0].to(default_device())
         n_classes = input_data.task.task_params['forecast_length'] \
             if input_data.task.task_type.value.__contains__('forecasting') else input_data.features.num_classes
-        self.validator = PruningValidator(model=self.model_after,
+        self.validator = PruningValidator(model=self.model_after_pruning,
                                           output_dim=n_classes, input_dim=input_data.features.input_dim)
-        self.ignored_layers = self.validator.filter_ignored_layers(self.model_after,
-                                                                   str(self.model_after.__class__))
+        self.ignored_layers = self.validator.filter_ignored_layers(self.model_after_pruning,
+                                                                   str(self.model_after_pruning.__class__))
         self.channel_groups = self.validator.validate_channel_groups()
 
     def fit(self, input_data: InputData, finetune: bool = True):
@@ -157,7 +142,7 @@
             self._init_hooks()
             if self.pruner is not None: # in case if we dont use torch_pruning as backbone
                 self.pruner = self.pruner(
-                    self.model_after,
+                    self.model_after_pruning,
                     self.data_batch_for_calib,
                     # global_pruning=False,  # If False, a uniform ratio will be assigned to different layers.
                     importance=self.importance,  # importance criterion for parameter selection
@@ -170,35 +155,35 @@
                 )
             self.pruner_objects = {'input_data': input_data,
                                 'pruning_iterations': self.pruning_iterations,
-                                'model_before_pruning': self.model_before,
+                                'model_before_pruning': self.model_before_pruning,
                                 'optimizer_for_grad_acc': self.optimizer_for_grad,
                                 'pruner_cls': self.pruner}
             for hook in self._on_epoch_end:
                 hook(importance=self.importance, pruner_objects=self.pruner_objects)
             if finetune:
-                return self.finetune(finetune_object=self.model_after, finetune_data=input_data)
+                return self.finetune(finetune_object=self.model_after_pruning, finetune_data=input_data)
         except Exception as e:
             traceback.print_exc()
-            self.model_after = self.model_before
-        return self.model_after
+            self.model_after_pruning = self.model_before_pruning
+        return self.model_after_pruning
 
     def finetune(self, finetune_object, finetune_data):
         validated_finetune_object = self.validator.validate_pruned_layers(finetune_object)
         self.trainer.model = validated_finetune_object
         print(f"==============After {self.importance_name} pruning=================")
         params_dict = self.estimate_params(example_batch=self.data_batch_for_calib,
-                                           model_before=self.model_before,
+                                           model_before=self.model_before_pruning,
                                            model_after=validated_finetune_object)
         print("==============Finetune pruned model=================")
-        self.model_after = self.trainer.fit(finetune_data)
-        return self.model_after
+        self.model_after_pruning = self.trainer.fit(finetune_data)
+        return self.model_after_pruning
 
     def predict_for_fit(self, input_data: InputData, output_mode: str = 'fedcore'):
-        return self.model_after if output_mode == 'fedcore' else self.model_before
+        return self.model_after_pruning if output_mode == 'fedcore' else self.model_before_pruning
 
     def predict(self, input_data: InputData, output_mode: str = 'fedcore'):
         if output_mode == 'fedcore':
-            self.trainer.model = self.model_after
+            self.trainer.model = self.model_after_pruning
         else:
-            self.trainer.model = self.model_before
+            self.trainer.model = self.model_before_pruning
         return self.trainer.predict(input_data, output_mode)