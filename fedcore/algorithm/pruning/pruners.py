<<<<<<< HEAD
from itertools import chain
from fedot.core.data.data import InputData
from torch import nn, optim
import torch
import logging
=======
"""Base pruning model abstraction for FedCore.

This module defines :class:`BasePruner`, a compression model that wraps
a :class:`BaseNeuralModel` and configures structured pruning using
`torch-pruning`. It:

* selects importance criteria and pruner types based on configuration;
* initializes a pruning agent on top of the trained model;
* injects appropriate pruning hooks (zero-shot, gradient-based, reg-based,
  depth-based) into the training loop;
* exposes a unified `fit/predict` interface compatible with FedCore
  compression models.
"""

from fedot.core.data.data import InputData
>>>>>>> eb04f049
import traceback
from transformers import Trainer

from fedcore.algorithm.base_compression_model import BaseCompressionModel

from fedcore.algorithm.pruning.hooks import PrunerWithGrad, PrunerWithReg, ZeroShotPruner, PrunerInDepth
from fedcore.algorithm.pruning.pruning_validation import PruningValidator
<<<<<<< HEAD
from fedcore.architecture.computational.devices import default_device
from fedcore.models.network_impl.base_nn_model import BaseNeuralModel, BaseNeuralForecaster
from fedcore.models.network_impl.utils.trainer_factory import create_trainer_from_input_data
from fedcore.models.network_impl.utils.hooks import BaseHook
from fedcore.repository.constant_repository import (
=======
from fedcore.models.network_impl.base_nn_model import BaseNeuralModel
from fedcore.repository.constanst_repository import (
>>>>>>> eb04f049
    PRUNERS,
    PRUNING_IMPORTANCE,
)
<<<<<<< HEAD
from fedcore.tools.registry.model_registry import ModelRegistry
=======
from torch_pruning.pruner.importance import Importance
from typing import Union
>>>>>>> eb04f049



class BasePruner(BaseCompressionModel):
    """Base class for model pruning implementations.

    This class extends :class:`BaseCompressionModel` and configures a pruning
    pipeline based on Torch-Pruning. It is responsible for:

    * mapping user-specified importance names to concrete importance objects;
    * initializing a pruning agent (from :data:`PRUNERS`) on top of the model;
    * setting up validation utilities
      (:class:`PruningValidator`) to compute ignored layers and channel groups;
    * registering pruning hooks
      (:class:`ZeroShotPruner`, :class:`PrunerWithGrad`,
      :class:`PrunerWithReg`, :class:`PrunerInDepth`) in the trainer.

    Parameters
    ----------
    params : dict, optional
        Configuration dictionary. Common keys include:

        * ``"pruner_name"`` – name of the pruner in :data:`PRUNERS`
          (default: ``"meta_pruner"``).
        * ``"importance"`` – name of the importance metric in
          :data:`PRUNING_IMPORTANCE` (default: ``"MagnitudeImportance"``).
        * ``"pruning_ratio"`` – target global pruning ratio (float, default
          ``0.5``).
        * ``"prune_each"`` – epoch interval for pruning hooks (default ``-1``,
          i.e. never triggered unless explicitly set).
        * ``"pruning_iterations"`` – number of iterative pruning steps used
          by the pruner (default ``1``).
        * ``"importance_norm"`` – norm order for importance aggregation
          (stored but not directly used here).
        * ``"importance_reduction"`` – reduction mode for group importance
          (passed as ``group_reduction`` to importance object, default
          ``"mean"``).
        * ``"importance_normalize"`` – normalization strategy for importance
          (passed as ``normalizer`` to importance object, default ``"mean"``).
          For ``importance_name == "lamp"`` this is overridden to ``"lamp"``.
        * Any additional keys supported by :class:`BaseCompressionModel` and
          :class:`BaseNeuralModel` (optimizer, device, etc.).
    """

    DEFAULT_HOOKS: list[type['ZeroShotPruner']] = [PrunerWithGrad, PrunerWithReg, ZeroShotPruner, PrunerInDepth]

    def __init__(self, params: dict = {}): 
        super().__init__(params)

        # pruning params
        self.pruner_name = params.get("pruner_name", "meta_pruner")
        self.importance_name = params.get("importance", "magnitude")

        # pruning hyperparams
        self.pruning_ratio = params.get("pruning_ratio", 0.5)
        self.prune_each = params.get("prune_each", -1)
        self.pruning_iterations = params.get("pruning_iterations", 1)
        self.importance_norm = params.get("importance_norm", 1)
        self.importance_reduction = params.get("importance_reduction", "mean")
        self.importance_normalize = params.get("importance_normalize", "mean")
        if self.importance_name == 'lamp':
            self.importance_normalize = 'lamp'
        self.importance = self._map_importance_name()

    def _map_importance_name(self) -> Union[str, Importance]:
        """Instantiate or resolve an importance object from configuration.

        The mapping is based on :data:`PRUNING_IMPORTANCE` and the current
        ``importance_name``:

        * if the importance type is a string, it is returned as-is
          (e.g. for special cases handled by the pruner itself);
        * if ``importance_name == "random"``, the importance class is
          instantiated without arguments;
        * otherwise, a :class:`Importance`-like object is instantiated with
          ``group_reduction`` and ``normalizer`` taken from the corresponding
          config fields.

        Returns
        -------
        Union[str, Importance]
            Either a string identifier or an instantiated importance object
            compatible with Torch-Pruning pruners.
        """
        importance_type = PRUNING_IMPORTANCE[self.importance_name]
        importance = importance_type
        if self.importance_name == 'random':
            importance = importance_type()
        elif not isinstance(importance_type, str):
            importance = importance_type(group_reduction=self.importance_reduction,
                                              normalizer=self.importance_normalize)
<<<<<<< HEAD

        self._hooks = [PruningHooks]
        self._init_empty_object()
        self._pruning_index = 0
        self.logger = logging.getLogger(self.__class__.__name__)
=======
        return importance
>>>>>>> eb04f049

    def __repr__(self):
        """Return a short string representation with the pruner name."""
        return self.pruner_name

<<<<<<< HEAD
    def _init_empty_object(self):
        self.history = {
            'train_loss': [],
            'val_loss': []
        }
        # add hooks
        self._on_epoch_end = []
        self._on_epoch_start = []

    def _init_hooks(self):
        for hook_elem in chain(*self._hooks):
            hook: BaseHook = hook_elem.value
            hook = hook(self.ft_params, self.model_after)
            if hook._hook_place >= 0:
                self._on_epoch_end.append(hook)
            else:
                self._on_epoch_start.append(hook)

    def _init_model(self, input_data):
        self.logger.info('Prepare original model for pruning'.center(80, '='))
        model = input_data.target
        if isinstance(model, str):
            device = default_device()
            loaded = torch.load(model, map_location=device)
            if isinstance(loaded, dict) and "model" in loaded:
                model = loaded["model"]
            else:
                model = loaded
        self.model_before = model
        self.trainer = create_trainer_from_input_data(input_data, self.ft_params)
        
        if hasattr(self.model_before, 'model'):
            self.trainer.model = self.model_before.model
        else:
            self.trainer.model = self.model_before
            
        self.model_before.to(default_device())
        
        self._model_registry = ModelRegistry()
        self._pruning_index += 1
        
        if self._model_id_before:
            self._model_registry.update_metrics(
                fedcore_id=self._fedcore_id,
                model_id=self._model_id_before,
                metrics={},
                stage="before",
                mode=self.__class__.__name__
            )
        
        self.model_after = self.model_before
        
        self.logger.info(f' Initialisation of {self.pruner_name} pruning agent '.center(80, '='))
        self.logger.info(f' Pruning importance - {self.importance_name} '.center(80, '='))
        self.logger.info(f' Pruning ratio - {self.pruning_ratio} '.center(80, '='))
        self.logger.info(f' Pruning importance norm -  {self.importance_norm} '.center(80, '='))
        # Pruner initialization
        if self.importance_name.__contains__('activation'):
            self.pruner = None
        elif self.importance_name.__contains__('group'):
            self.pruner = PRUNERS["group_norm_pruner"]
        elif self.importance_name in ['bn_scale']:
            self.pruner = PRUNERS["batch_norm_pruner"]
        elif not self.importance_name in ['random', 'lamp', 'magnitude']:
            self.pruner = PRUNERS["growing_reg_pruner"]
        else:
            self.pruner = PRUNERS[self.pruner_name]  
        self._check_before_prune(input_data)
        self.optimizer_for_grad = optim.Adam(self.model_after.parameters(),
                                             lr=self.ft_params['lr_for_grad'])
        self.ft_params['optimizer_for_grad_acc'] = self.optimizer_for_grad
=======
    def _init_trainer_model_before_model_after_and_incapsulate_hooks(self, input_data):
        """Initialize models, pruner, and attach pruning hooks to the trainer.

        This method orchestrates the setup of pruning:

        1. Initializes ``model_before`` and ``model_after`` using
           :meth:`BaseCompressionModel._init_model_before_model_after`.
        2. Creates a pruning agent bound to ``model_after`` via
           :meth:`_init_pruner_with_model_after`.
        3. If a pruner is available, filters and instantiates suitable pruning
           hooks from :data:`DEFAULT_HOOKS` using
           :meth:`BaseNeuralModel.filter_hooks_by_params`.
        4. Initializes the trainer with ``model_after`` and the created hooks
           via :meth:`BaseCompressionModel._init_trainer_with_model_after`.
        5. Logs basic pruning configuration (importance, ratio, norms).

        Parameters
        ----------
        input_data :
            Object describing data/model configuration for the trainer
            (typically a Fedot experimenter or dataset wrapper).
        """
        print('Prepare original model for pruning'.center(80, '='))

        super()._init_model_before_model_after(input_data)
        self.pruner = self._init_pruner_with_model_after(input_data)

        if (self.pruner is not None):
            pruner_hooks = BaseNeuralModel.filter_hooks_by_params(self.params, self.DEFAULT_HOOKS)
            pruner_hooks = [pruner_hook_type(self.pruner, self.pruning_iterations, self.prune_each) for pruner_hook_type in pruner_hooks]
        else:
            pruner_hooks = []

        super()._init_trainer_with_model_after(input_data, pruner_hooks)

        print(f' Initialisation of {self.pruner_name} pruning agent '.center(80, '='))
        print(f' Pruning importance - {self.importance_name} '.center(80, '='))
        print(f' Pruning ratio - {self.pruning_ratio} '.center(80, '='))
        print(f' Pruning importance norm -  {self.importance_norm} '.center(80, '='))
        
    def _setup_pruner_validation_params_from_model(self, input_data):
        """Prepare calibration batch and pruning validation metadata.

        This method uses :class:`PruningValidator` to derive structures
        required by Torch-Pruning:
>>>>>>> eb04f049

        * selects a calibration batch from ``input_data.features.val_dataloader``;
        * infers the number of output classes (or forecast length for
          forecasting tasks);
        * creates a :class:`PruningValidator` object bound to ``model_after``;
        * computes a list of layers to ignore during pruning;
        * computes valid channel groups.

        Parameters
        ----------
        input_data : InputData
            Fedot input data object that provides validation dataloader,
            task metadata and input dimensionality.
        """
        # list of tensors with dim size n_samples x n_channel x height x width
        batch_generator = (b for b in input_data.val_dataloader)
        # take first batch
<<<<<<< HEAD
        batch_dict = next(batch_generator)
        # Handle dict-like batches (e.g., LLM) by picking the first value or a specific key
        if isinstance(batch_dict, dict):
            if 'input_ids' in batch_dict:
                self.data_batch_for_calib = batch_dict['input_ids'].to(default_device())
            else:
                self.data_batch_for_calib = next(iter(batch_dict.values())).to(default_device())
        else:
            # legacy: assume batch is a list/tuple and pick first element
            self.data_batch_for_calib = batch_dict[0].to(default_device())
=======
        batch_list = next(batch_generator)
        self.data_batch_for_calib = batch_list[0].to(self.device)
>>>>>>> eb04f049
        n_classes = input_data.task.task_params['forecast_length'] \
            if input_data.task.task_type.value.__contains__('forecasting') else input_data.num_classes
        self.validator = PruningValidator(model=self.model_after,
                                          output_dim=n_classes, input_dim=input_data.input_dim)
        self.ignored_layers = self.validator.filter_ignored_layers(self.model_after,
                                                                   str(self.model_after.__class__))
        self.channel_groups = self.validator.validate_channel_groups()

    def _init_pruner_with_model_after(self, input_data):
        """Instantiate a Torch-Pruning pruner bound to ``model_after``.

        The choice of pruner type is based on ``importance_name``:

        * if ``"activation"`` is found in the importance name, no pruner is
          created here and ``None`` is returned (activation-based pruners
          are handled by other mechanisms);
        * if ``"group"`` is in the name – use ``"group_norm_pruner"`` from
          :data:`PRUNERS`;
        * if importance name is ``"bn_scale"`` – use ``"batch_norm_pruner"``;
        * if importance name is none of ``["random", "lamp", "magnitude"]`` –
          use ``"growing_reg_pruner"``;
        * otherwise – fall back to the pruner specified by ``self.pruner_name``.

        After choosing the type, this method calls
        :meth:`_setup_pruner_validation_params_from_model` and creates a
        pruner instance with:

        * ``model_after`` as the target model,
        * calibration batch,
        * chosen importance object,
        * target pruning ratio,
        * ignored layers and channel groups.

        Parameters
        ----------
        input_data : InputData
            Fedot input data object with features, task info and val loader.

        Returns
        -------
        Any or None
            Instantiated pruner or ``None`` if no pruner should be used.
        """
        pruner = None

        if 'activation' in self.importance_name:
            return pruner
        
        if 'group' in self.importance_name:
            pruner_type = PRUNERS["group_norm_pruner"]
        elif self.importance_name in ['bn_scale']:
            pruner_type = PRUNERS["batch_norm_pruner"]
        elif not self.importance_name in ['random', 'lamp', 'magnitude']:
            pruner_type = PRUNERS["growing_reg_pruner"]
        else:
            pruner_type = PRUNERS[self.pruner_name]

        self._setup_pruner_validation_params_from_model(input_data)
        pruner = pruner_type(
            self.model_after,
            self.data_batch_for_calib,
            # global_pruning=False,  # If False, a uniform ratio will be assigned to different layers.
            importance=self.importance,  # importance criterion for parameter selection
            iterative_steps=self.pruning_iterations,  # the number of iterations to achieve target ratio
            pruning_ratio=self.pruning_ratio,
            ignored_layers=self.ignored_layers,
            channel_groups=self.channel_groups,
            round_to=None,
            unwrapped_parameters=None,
        )

        return pruner

    def fit(self, input_data: InputData):
        """Run training with pruning hooks and return the pruned model.

        This method prepares the trainer and models via
        :meth:`_prepare_trainer_and_model_to_fit` (which in turn calls
        :meth:`_init_trainer_model_before_model_after_and_incapsulate_hooks`),
        and then starts training via ``self.trainer.fit``.

        If any exception occurs during training, the error is printed with a
        traceback and ``model_after`` is set to ``model_before`` (no pruning
        is applied).

        Parameters
        ----------
        input_data : InputData
            Fedot input data used to train the model and drive pruning hooks.

        Returns
        -------
        Any
            Pruned (or original, in case of error) model instance stored in
            ``self.model_after``.
        """
        try:
<<<<<<< HEAD
            self._init_model(input_data)
            self._init_hooks()
            if self.pruner is not None: # in case if we dont use torch_pruning as backbone
                self.pruner = self.pruner(
                    self.model_after,
                    self.data_batch_for_calib,
                    # global_pruning=False,  # If False, a uniform ratio will be assigned to different layers.
                    importance=self.importance,  # importance criterion for parameter selection
                    iterative_steps=self.pruning_iterations,  # the number of iterations to achieve target ratio
                    pruning_ratio=self.pruning_ratio,
                    ignored_layers=self.ignored_layers,
                    channel_groups=self.channel_groups,
                    round_to=None,
                    unwrapped_parameters=None,
                )
            self.pruner_objects = {'input_data': input_data,
                                'pruning_iterations': self.pruning_iterations,
                                'model_before_pruning': self.model_before,
                                'optimizer_for_grad_acc': self.optimizer_for_grad,
                                'pruner_cls': self.pruner}
            for hook in self._on_epoch_end:
                hook(importance=self.importance, pruner_objects=self.pruner_objects)
            if finetune:
                result_model = self.finetune(finetune_object=self.model_after, finetune_data=input_data)

                # Record post-pruning state in registry
                self.model_after = result_model
                if self._model_id_after:
                    self._model_registry.update_metrics(
                        fedcore_id=self._fedcore_id,
                        model_id=self._model_id_after,
                        metrics={},
                        stage="after",
                        mode=self.__class__.__name__
                    )
                
                return result_model
=======
            super()._prepare_trainer_and_model_to_fit(input_data)
            self.trainer.fit(input_data)

>>>>>>> eb04f049
        except Exception as e:
            traceback.print_exc()
            self.model_after = self.model_before
        return self.model_after

<<<<<<< HEAD
    def finetune(self, finetune_object, finetune_data):
        validated_finetune_object = self.validator.validate_pruned_layers(finetune_object)
        self.trainer.model = validated_finetune_object
        self.logger.info(f"==============After {self.importance_name} pruning=================")
        params_dict = self.estimate_params(example_batch=self.data_batch_for_calib,
                                           model_before=self.model_before,
                                           model_after=validated_finetune_object)
        self.logger.info("==============Finetune pruned model=================")
        self.model_after = self.trainer.fit(finetune_data)
        return self.model_after

=======
>>>>>>> eb04f049
    def predict_for_fit(self, input_data: InputData, output_mode: str = 'fedcore'):
        """Return the model object (before or after pruning) after `fit`.

        This helper is used in FedCore pipelines that expect a model object
        instead of predictions right after training.

        Parameters
        ----------
        input_data : InputData
            Input data (unused, provided for API compatibility).
        output_mode : str, optional
            If ``"fedcore"`` (default), return the pruned model
            ``self.model_after``; otherwise return the original model
            ``self.model_before``.

        Returns
        -------
        Any
            The selected model object.
        """
        return self.model_after if output_mode == 'fedcore' else self.model_before

    def predict(self, input_data: InputData, output_mode: str = 'fedcore'):
        """Run prediction using either the pruned or original model.

        Parameters
        ----------
        input_data : InputData
            Data for inference.
        output_mode : str, optional
            If ``"fedcore"`` (default), use the pruned model
            ``self.model_after``; otherwise use the original model
            ``self.model_before``.

        Returns
        -------
        Any
            Result of :meth:`BaseNeuralModel.predict` for the selected model.
        """
        if output_mode == 'fedcore':
            self.trainer.model = self.model_after
        else:
            self.trainer.model = self.model_before
        return self.trainer.predict(input_data, output_mode)<|MERGE_RESOLUTION|>--- conflicted
+++ resolved
@@ -1,10 +1,3 @@
-<<<<<<< HEAD
-from itertools import chain
-from fedot.core.data.data import InputData
-from torch import nn, optim
-import torch
-import logging
-=======
 """Base pruning model abstraction for FedCore.
 
 This module defines :class:`BasePruner`, a compression model that wraps
@@ -19,34 +12,30 @@
   compression models.
 """
 
+from itertools import chain
 from fedot.core.data.data import InputData
->>>>>>> eb04f049
+from torch import nn, optim
+import torch
+import logging
 import traceback
 from transformers import Trainer
 
 from fedcore.algorithm.base_compression_model import BaseCompressionModel
-
-from fedcore.algorithm.pruning.hooks import PrunerWithGrad, PrunerWithReg, ZeroShotPruner, PrunerInDepth
+import torch_pruning as tp
+from typing import Optional
+from fedot.core.operations.operation_parameters import OperationParameters
+
+from fedcore.algorithm.pruning.hooks import PruningHooks
 from fedcore.algorithm.pruning.pruning_validation import PruningValidator
-<<<<<<< HEAD
 from fedcore.architecture.computational.devices import default_device
 from fedcore.models.network_impl.base_nn_model import BaseNeuralModel, BaseNeuralForecaster
 from fedcore.models.network_impl.utils.trainer_factory import create_trainer_from_input_data
 from fedcore.models.network_impl.utils.hooks import BaseHook
 from fedcore.repository.constant_repository import (
-=======
-from fedcore.models.network_impl.base_nn_model import BaseNeuralModel
-from fedcore.repository.constanst_repository import (
->>>>>>> eb04f049
     PRUNERS,
-    PRUNING_IMPORTANCE,
+    PRUNING_IMPORTANCE, TorchLossesConstant
 )
-<<<<<<< HEAD
 from fedcore.tools.registry.model_registry import ModelRegistry
-=======
-from torch_pruning.pruner.importance import Importance
-from typing import Union
->>>>>>> eb04f049
 
 
 
@@ -91,10 +80,25 @@
           :class:`BaseNeuralModel` (optimizer, device, etc.).
     """
 
-    DEFAULT_HOOKS: list[type['ZeroShotPruner']] = [PrunerWithGrad, PrunerWithReg, ZeroShotPruner, PrunerInDepth]
-
-    def __init__(self, params: dict = {}): 
+    def __init__(self, params: Optional[OperationParameters] = {}):
         super().__init__(params)
+        # finetune params
+        self.epochs = params.get("epochs", 5)
+        self.ft_params = params.get("finetune_params", dict())
+        # self.ft_params = params.get("finetune_params", None)
+        self.optimizer = params.get("optimizer", optim.Adam)
+        self.learning_rate = params.get("lr", 0.0001)
+
+        # pruning gradients params
+        finetune_params = params.get('finetune_params', dict())
+        # finetune_params = params.get('finetune_params', None)
+        criterion_for_grad = TorchLossesConstant[finetune_params.get("criterion", 'cross_entropy')]
+
+        self.ft_params.update({'criterion_for_grad': criterion_for_grad.value()})
+        self.ft_params.update({'lr_for_grad': params.get("lr", 0.0001)})
+
+        # self.ft_params['criterion_for_grad'] = criterion_for_grad.value()
+        # self.ft_params['lr_for_grad'] = params.get("lr", 0.0001)
 
         # pruning params
         self.pruner_name = params.get("pruner_name", "meta_pruner")
@@ -102,57 +106,31 @@
 
         # pruning hyperparams
         self.pruning_ratio = params.get("pruning_ratio", 0.5)
-        self.prune_each = params.get("prune_each", -1)
         self.pruning_iterations = params.get("pruning_iterations", 1)
         self.importance_norm = params.get("importance_norm", 1)
         self.importance_reduction = params.get("importance_reduction", "mean")
         self.importance_normalize = params.get("importance_normalize", "mean")
+        self.importance = PRUNING_IMPORTANCE[self.importance_name]
         if self.importance_name == 'lamp':
             self.importance_normalize = 'lamp'
-        self.importance = self._map_importance_name()
-
-    def _map_importance_name(self) -> Union[str, Importance]:
-        """Instantiate or resolve an importance object from configuration.
-
-        The mapping is based on :data:`PRUNING_IMPORTANCE` and the current
-        ``importance_name``:
-
-        * if the importance type is a string, it is returned as-is
-          (e.g. for special cases handled by the pruner itself);
-        * if ``importance_name == "random"``, the importance class is
-          instantiated without arguments;
-        * otherwise, a :class:`Importance`-like object is instantiated with
-          ``group_reduction`` and ``normalizer`` taken from the corresponding
-          config fields.
-
-        Returns
-        -------
-        Union[str, Importance]
-            Either a string identifier or an instantiated importance object
-            compatible with Torch-Pruning pruners.
-        """
-        importance_type = PRUNING_IMPORTANCE[self.importance_name]
-        importance = importance_type
+        # importance criterion for parameter selections
         if self.importance_name == 'random':
-            importance = importance_type()
-        elif not isinstance(importance_type, str):
-            importance = importance_type(group_reduction=self.importance_reduction,
+            self.importance = self.importance()
+        elif isinstance(self.importance, str):
+            self.importance = self.importance
+        else:
+            self.importance = self.importance(group_reduction=self.importance_reduction,
                                               normalizer=self.importance_normalize)
-<<<<<<< HEAD
 
         self._hooks = [PruningHooks]
         self._init_empty_object()
         self._pruning_index = 0
         self.logger = logging.getLogger(self.__class__.__name__)
-=======
-        return importance
->>>>>>> eb04f049
 
     def __repr__(self):
         """Return a short string representation with the pruner name."""
         return self.pruner_name
 
-<<<<<<< HEAD
     def _init_empty_object(self):
         self.history = {
             'train_loss': [],
@@ -183,17 +161,17 @@
                 model = loaded
         self.model_before = model
         self.trainer = create_trainer_from_input_data(input_data, self.ft_params)
-        
+
         if hasattr(self.model_before, 'model'):
             self.trainer.model = self.model_before.model
         else:
             self.trainer.model = self.model_before
-            
+
         self.model_before.to(default_device())
-        
+
         self._model_registry = ModelRegistry()
         self._pruning_index += 1
-        
+
         if self._model_id_before:
             self._model_registry.update_metrics(
                 fedcore_id=self._fedcore_id,
@@ -202,9 +180,9 @@
                 stage="before",
                 mode=self.__class__.__name__
             )
-        
+
         self.model_after = self.model_before
-        
+
         self.logger.info(f' Initialisation of {self.pruner_name} pruning agent '.center(80, '='))
         self.logger.info(f' Pruning importance - {self.importance_name} '.center(80, '='))
         self.logger.info(f' Pruning ratio - {self.pruning_ratio} '.center(80, '='))
@@ -219,58 +197,17 @@
         elif not self.importance_name in ['random', 'lamp', 'magnitude']:
             self.pruner = PRUNERS["growing_reg_pruner"]
         else:
-            self.pruner = PRUNERS[self.pruner_name]  
+            self.pruner = PRUNERS[self.pruner_name]
         self._check_before_prune(input_data)
         self.optimizer_for_grad = optim.Adam(self.model_after.parameters(),
                                              lr=self.ft_params['lr_for_grad'])
         self.ft_params['optimizer_for_grad_acc'] = self.optimizer_for_grad
-=======
-    def _init_trainer_model_before_model_after_and_incapsulate_hooks(self, input_data):
-        """Initialize models, pruner, and attach pruning hooks to the trainer.
-
-        This method orchestrates the setup of pruning:
-
-        1. Initializes ``model_before`` and ``model_after`` using
-           :meth:`BaseCompressionModel._init_model_before_model_after`.
-        2. Creates a pruning agent bound to ``model_after`` via
-           :meth:`_init_pruner_with_model_after`.
-        3. If a pruner is available, filters and instantiates suitable pruning
-           hooks from :data:`DEFAULT_HOOKS` using
-           :meth:`BaseNeuralModel.filter_hooks_by_params`.
-        4. Initializes the trainer with ``model_after`` and the created hooks
-           via :meth:`BaseCompressionModel._init_trainer_with_model_after`.
-        5. Logs basic pruning configuration (importance, ratio, norms).
-
-        Parameters
-        ----------
-        input_data :
-            Object describing data/model configuration for the trainer
-            (typically a Fedot experimenter or dataset wrapper).
-        """
-        print('Prepare original model for pruning'.center(80, '='))
-
-        super()._init_model_before_model_after(input_data)
-        self.pruner = self._init_pruner_with_model_after(input_data)
-
-        if (self.pruner is not None):
-            pruner_hooks = BaseNeuralModel.filter_hooks_by_params(self.params, self.DEFAULT_HOOKS)
-            pruner_hooks = [pruner_hook_type(self.pruner, self.pruning_iterations, self.prune_each) for pruner_hook_type in pruner_hooks]
-        else:
-            pruner_hooks = []
-
-        super()._init_trainer_with_model_after(input_data, pruner_hooks)
-
-        print(f' Initialisation of {self.pruner_name} pruning agent '.center(80, '='))
-        print(f' Pruning importance - {self.importance_name} '.center(80, '='))
-        print(f' Pruning ratio - {self.pruning_ratio} '.center(80, '='))
-        print(f' Pruning importance norm -  {self.importance_norm} '.center(80, '='))
-        
-    def _setup_pruner_validation_params_from_model(self, input_data):
+
+    def _check_before_prune(self, input_data):
         """Prepare calibration batch and pruning validation metadata.
 
         This method uses :class:`PruningValidator` to derive structures
         required by Torch-Pruning:
->>>>>>> eb04f049
 
         * selects a calibration batch from ``input_data.features.val_dataloader``;
         * infers the number of output classes (or forecast length for
@@ -288,7 +225,6 @@
         # list of tensors with dim size n_samples x n_channel x height x width
         batch_generator = (b for b in input_data.val_dataloader)
         # take first batch
-<<<<<<< HEAD
         batch_dict = next(batch_generator)
         # Handle dict-like batches (e.g., LLM) by picking the first value or a specific key
         if isinstance(batch_dict, dict):
@@ -299,10 +235,6 @@
         else:
             # legacy: assume batch is a list/tuple and pick first element
             self.data_batch_for_calib = batch_dict[0].to(default_device())
-=======
-        batch_list = next(batch_generator)
-        self.data_batch_for_calib = batch_list[0].to(self.device)
->>>>>>> eb04f049
         n_classes = input_data.task.task_params['forecast_length'] \
             if input_data.task.task_type.value.__contains__('forecasting') else input_data.num_classes
         self.validator = PruningValidator(model=self.model_after,
@@ -311,72 +243,7 @@
                                                                    str(self.model_after.__class__))
         self.channel_groups = self.validator.validate_channel_groups()
 
-    def _init_pruner_with_model_after(self, input_data):
-        """Instantiate a Torch-Pruning pruner bound to ``model_after``.
-
-        The choice of pruner type is based on ``importance_name``:
-
-        * if ``"activation"`` is found in the importance name, no pruner is
-          created here and ``None`` is returned (activation-based pruners
-          are handled by other mechanisms);
-        * if ``"group"`` is in the name – use ``"group_norm_pruner"`` from
-          :data:`PRUNERS`;
-        * if importance name is ``"bn_scale"`` – use ``"batch_norm_pruner"``;
-        * if importance name is none of ``["random", "lamp", "magnitude"]`` –
-          use ``"growing_reg_pruner"``;
-        * otherwise – fall back to the pruner specified by ``self.pruner_name``.
-
-        After choosing the type, this method calls
-        :meth:`_setup_pruner_validation_params_from_model` and creates a
-        pruner instance with:
-
-        * ``model_after`` as the target model,
-        * calibration batch,
-        * chosen importance object,
-        * target pruning ratio,
-        * ignored layers and channel groups.
-
-        Parameters
-        ----------
-        input_data : InputData
-            Fedot input data object with features, task info and val loader.
-
-        Returns
-        -------
-        Any or None
-            Instantiated pruner or ``None`` if no pruner should be used.
-        """
-        pruner = None
-
-        if 'activation' in self.importance_name:
-            return pruner
-        
-        if 'group' in self.importance_name:
-            pruner_type = PRUNERS["group_norm_pruner"]
-        elif self.importance_name in ['bn_scale']:
-            pruner_type = PRUNERS["batch_norm_pruner"]
-        elif not self.importance_name in ['random', 'lamp', 'magnitude']:
-            pruner_type = PRUNERS["growing_reg_pruner"]
-        else:
-            pruner_type = PRUNERS[self.pruner_name]
-
-        self._setup_pruner_validation_params_from_model(input_data)
-        pruner = pruner_type(
-            self.model_after,
-            self.data_batch_for_calib,
-            # global_pruning=False,  # If False, a uniform ratio will be assigned to different layers.
-            importance=self.importance,  # importance criterion for parameter selection
-            iterative_steps=self.pruning_iterations,  # the number of iterations to achieve target ratio
-            pruning_ratio=self.pruning_ratio,
-            ignored_layers=self.ignored_layers,
-            channel_groups=self.channel_groups,
-            round_to=None,
-            unwrapped_parameters=None,
-        )
-
-        return pruner
-
-    def fit(self, input_data: InputData):
+    def fit(self, input_data: InputData, finetune: bool = True):
         """Run training with pruning hooks and return the pruned model.
 
         This method prepares the trainer and models via
@@ -400,7 +267,6 @@
             ``self.model_after``.
         """
         try:
-<<<<<<< HEAD
             self._init_model(input_data)
             self._init_hooks()
             if self.pruner is not None: # in case if we dont use torch_pruning as backbone
@@ -436,19 +302,13 @@
                         stage="after",
                         mode=self.__class__.__name__
                     )
-                
+
                 return result_model
-=======
-            super()._prepare_trainer_and_model_to_fit(input_data)
-            self.trainer.fit(input_data)
-
->>>>>>> eb04f049
         except Exception as e:
             traceback.print_exc()
             self.model_after = self.model_before
         return self.model_after
 
-<<<<<<< HEAD
     def finetune(self, finetune_object, finetune_data):
         validated_finetune_object = self.validator.validate_pruned_layers(finetune_object)
         self.trainer.model = validated_finetune_object
@@ -460,8 +320,6 @@
         self.model_after = self.trainer.fit(finetune_data)
         return self.model_after
 
-=======
->>>>>>> eb04f049
     def predict_for_fit(self, input_data: InputData, output_mode: str = 'fedcore'):
         """Return the model object (before or after pruning) after `fit`.
 
