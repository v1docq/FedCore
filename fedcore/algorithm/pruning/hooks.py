--- conflicted
+++ resolved
@@ -17,25 +17,29 @@
 """
 
 import copy
+from enum import Enum
 import torch
+from torch import nn, optim
 from tqdm import tqdm
-<<<<<<< HEAD
 from fedcore.architecture.computational.devices import default_device
 from fedcore.models.network_impl.utils.hooks import BaseHook
 from fedcore.repository.constant_repository import PRUNER_WITHOUT_REQUIREMENTS, PRUNER_REQUIRED_REG
-=======
-from fedcore.algorithm.pruning.pruning_validation import PruningValidator
-from fedcore.architecture.comptutaional.devices import default_device
-from fedcore.models.network_impl.base_nn_model import BaseNeuralModel
-from fedcore.models.network_impl.hooks import BaseHook
-from fedcore.repository.constanst_repository import PRUNER_WITHOUT_REQUIREMENTS, PrunerImportances
->>>>>>> eb04f049
 import torch.nn.utils.prune as prune
-from typing import TYPE_CHECKING, Union
-import torch_pruning as tp
-if TYPE_CHECKING:
-    from fedcore.models.network_impl.base_nn_model import BaseNeuralModel
-    
+
+
+class TorchModuleHook:
+    def __init__(self, module, backward=False):
+        self.output = None
+        if backward == False:
+            self.hook = module.register_forward_hook(self.hook_fn)
+        else:
+            self.hook = module.register_backward_hook(self.hook_fn)
+
+    def hook_fn(self, module, input, output):  # for torch compability
+        self.output = input[0]
+
+    def close(self):
+        self.hook.remove()
 
 
 class ZeroShotPruner(BaseHook):
@@ -64,81 +68,56 @@
     (``criterion_for_pruner``) to be reused in subclasses that depend on
     backward passes (e.g. :class:`PrunerWithGrad`, :class:`PrunerWithReg`).
     """
-    _SUMMON_KEY = 'prune_each'
-    HOOK_PLACE = 50
-
-    def __init__(self, pruner: tp.BasePruner, pruning_iterations: int, prune_each: int):
-        super().__init__()
-        self.pruner = pruner
-        self.pruning_iterations = pruning_iterations
-        self.prune_each = prune_each
-        
-
-    def link_to_trainer(self, hookable_trainer: 'BaseNeuralModel'):
-        """Attach the hook to a trainer and cache common resources.
-
-        Parameters
-        ----------
-        hookable_trainer : BaseNeuralModel
-            Trainer instance that provides ``criterion`` and device settings.
-        """
-        super().link_to_trainer(hookable_trainer)
-        self.criterion_for_pruner = hookable_trainer.criterion
+    _SUMMON_KEY = 'pruning'
+    _hook_place = 50
+
+    def __init__(self, params, model):
+        super().__init__(params, model)
+        self.optimizer_for_grad = params.get('optimizer_for_grad_acc', None)
+        self.criterion_for_grad = params.get('criterion_for_grad', None)
+        self.zeroshot_names = ["Magnitude", 'LAMP', 'Random']
         self.device = default_device()
 
-    @classmethod
-    def check_init(cls, d: dict):
-        """Check whether this particular hook type should be instantiated.
-
-        Parameters
-        ----------
-        d : dict
-            Hook configuration dictionary.
-
-        Returns
-        -------
-        bool
-            ``True`` if the base hook initialization passes and the importance
-            name in config corresponds to this concrete pruner class,
-            ``False`` otherwise.
-        """
-        if (not super().check_init(d)):
-            return False
-        if cls != define_pruner_hook_type(d["importance"]):
-            return False
-        return True
-
-    def _backward_propagation_step(self, data, target):
-        """Perform a single backward pass for pruning-related statistics.
-
-        This helper method is used by gradient-/regularization-based pruners
-        to accumulate gradients using the trainer's criterion.
-
-        Parameters
-        ----------
-        data : torch.Tensor
-            Batch of input features.
-        target : torch.Tensor
-            Batch of targets/labels.
-
-        Returns
-        -------
-        torch.Tensor
-            Computed loss value for the batch.
-        """
+    def _define_pruner_type(self, importance):
+        zeroshot_cond_one = isinstance(importance, tuple(PRUNER_WITHOUT_REQUIREMENTS.values()))
+        zeroshot_cond_two = any([str(importance).__contains__(x) for x in self.zeroshot_names])
+        zeroshot_pruner = all([zeroshot_cond_one, zeroshot_cond_two])
+        pruner_with_grads = all([not zeroshot_pruner, any([str(importance).__contains__('Taylor'),
+                                                           str(importance).__contains__('Hessian')
+                                                           ])])
+        pruner_with_reg = all([not zeroshot_pruner, any([str(importance).__contains__('BNScale'),
+                                                         str(importance).__contains__('Group')])])
+        pruner_in_depth = str(importance).__contains__('depth')
+        if pruner_in_depth:
+            callback = 'DepthPruner'
+        elif pruner_with_reg:
+            callback = 'RegPruner'
+        elif pruner_with_grads:
+            callback = 'GradPruner'
+        elif zeroshot_pruner:
+            callback = 'ZeroShotPruner'
+        return callback
+
+    def __call__(self, importance, **kws):
+        callback_type = self._define_pruner_type(importance)
+        trigger_result = self.trigger(callback_type, kws)
+        if trigger_result:
+            self.action(callback_type, kws)
+
+    def _accumulate_grads(self, data, target):
         data, target = data.to(self.device), target.to(self.device)
         data, target = data.to(torch.float32), target.to(torch.float32)
         out = self.model(data)
-        if isinstance(self.criterion_for_pruner, torch.nn.CrossEntropyLoss):  # classification task
+        if isinstance(self.criterion_for_grad, torch.nn.CrossEntropyLoss):  # classification task
             target = target.to(torch.int64)  # convert probalistic output to labels)
         try:
-            loss = self.criterion_for_pruner(out, target)
+            loss = self.criterion_for_grad(out, target)
         except Exception:
-            loss = self.criterion_for_pruner(out, target)
+            loss = self.criterion_for_grad(out, target)
         loss.backward()
         return loss
 
-    def trigger(self, epoch, kws) -> bool:
+    def trigger(self, callback_type, kw) -> bool:
         """Decide whether pruning should be performed at the current epoch.
 
         Parameters
@@ -154,9 +133,9 @@
             ``True`` if current epoch matches the ``prune_each`` schedule,
             ``False`` otherwise.
         """
-        return self.is_epoch_arrived_default(epoch, self.prune_each)
-
-    def pruning_operation(self):
+        return callback_type.__contains__('ZeroShot')
+
+    def pruning_operation(self, kws):
         """Run configured number of pruning iterations with the pruner.
 
         For each iteration, calls ``pruner.step(interactive=True)`` to obtain
@@ -165,8 +144,8 @@
         (but not used further in the current implementation).
         """
         pruning_hist = []
-        for i in range(self.pruning_iterations):
-            potential_groups_to_prune = self.pruner.step(interactive=True)
+        for i in range(kws['pruning_iterations']):
+            potential_groups_to_prune = list(kws['pruner_cls'].step(interactive=True))
             for group in potential_groups_to_prune:
                 dep, idxs = group[0]
                 layer = dep.layer
@@ -174,7 +153,7 @@
                 pruning_hist.append((layer, idxs, pruning_fn))
                 group.prune()
 
-    def action(self, epoch, kws):
+    def action(self, callback, kws):
         """Apply pruning and validate the resulting model.
 
         Parameters
@@ -190,8 +169,8 @@
         :meth:`PruningValidator.validate_pruned_layers` to ensure that
         pruning did not break the model structure.
         """
-        self.pruning_operation()
-        PruningValidator.validate_pruned_layers(self.hookable_trainer.model)
+        pruner_metadata = kws['pruner_objects']
+        self.pruning_operation(pruner_metadata)
 
 
 class PrunerWithGrad(ZeroShotPruner):
@@ -202,14 +181,17 @@
     This is useful for importance metrics that rely on gradients
     (e.g. Taylor-based criteria).
     """
-    _SUMMON_KEY = 'prune_each'
-    HOOK_PLACE = 50
-
-    def link_to_trainer(self, hookable_trainer: 'BaseNeuralModel'):
-        """Attach the hook to a trainer (no extra state beyond base class)."""
-        super().link_to_trainer(hookable_trainer)
-
-    def action(self, epoch, kws):
+    _SUMMON_KEY = 'pruning'
+    _hook_place = 50
+
+    def __init__(self, params, model):
+        super().__init__(params, model)
+        self.criterion_for_grad = params.get('criterion_for_grad', None)
+
+    def trigger(self, callback_type, kw) -> bool:
+        return callback_type.__contains__('GradPruner')
+
+    def action(self, callback_type, kws):
         """Accumulate gradients on validation data, then prune and validate.
 
         Parameters
@@ -228,10 +210,10 @@
         """
         print(f"Gradients accumulation")
         print(f"==========================================")
-        for i, (data, target) in enumerate(kws['val_loader']):
-            self._backward_propagation_step(data, target)
-        self.pruning_operation()
-        PruningValidator.validate_pruned_layers(self.hookable_trainer.model)
+        pruner_metadata = kws['pruner_objects']
+        for i, (data, target) in enumerate(pruner_metadata['input_data'].features.val_dataloader):
+            self._accumulate_grads(data, target)
+        self.pruning_operation(pruner_metadata)
 
 
 class PrunerWithReg(ZeroShotPruner):
@@ -242,14 +224,18 @@
     ``pruner.update_regularizer()`` and ``pruner.regularize(model)`` during
     training, and only then runs the structured pruning step.
     """
-    _SUMMON_KEY = 'prune_each'
-    HOOK_PLACE = 50
-            
-    def link_to_trainer(self, hookable_trainer: 'BaseNeuralModel'):
-        """Attach the hook to a trainer (no extra state beyond base class)."""
-        super().link_to_trainer(hookable_trainer)
-
-    def _regularize_model_params(self, pruner: Union[tp.BNScalePruner, tp.GroupNormPruner], train_dataloader):
+    _SUMMON_KEY = 'pruning'
+    _hook_place = 50
+
+    def __init__(self, params, model):
+        super().__init__(params, model)
+        self.optimizer_for_grad = params.get('optimizer_for_grad_acc', None)
+        self.criterion_for_grad = params.get('criterion_for_grad', None)
+        if self.optimizer_for_grad is None:
+            self.optimizer_for_grad = optim.Adam(self.model.parameters(),
+                                                 lr=0.0001)
+
+    def regularize_model_params(self, pruner, val_dataloader):
         """Run sparse regularization over training batches.
 
         Parameters
@@ -275,18 +261,18 @@
         See https://github.com/VainF/Torch-Pruning?tab=readme-ov-file#sparse-training-optional
         """
         pruner.update_regularizer()  # <== initialize regularizer. Define model groups for pruning
-        train_batches = len(train_dataloader) - 1
-        with tqdm(total=train_batches, desc='Pruning reg', ) as pbar:
-            for i, (data, target) in enumerate(train_dataloader):
+        val_batches = len(val_dataloader) - 1
+        with tqdm(total=val_batches, desc='Pruning reg', ) as pbar:
+            for i, (data, target) in enumerate(val_dataloader):
                 if i != 0:
-                    self.hookable_trainer.optimizer.zero_grad()
-                    loss = self._backward_propagation_step(data, target)
-                    pruner.regularize(self.model) # after loss.backward()
-                    self.hookable_trainer.optimizer.step()  # <== for sparse training
+                    self.optimizer_for_grad.zero_grad()
+                    loss = self._accumulate_grads(data, target)
+                    pruner.regularize(self.model)  # after loss.backward()
+                    self.optimizer_for_grad.step()  # <== for sparse training
                     pbar.update(1)
         return pruner
 
-    def _prune_after_reg(self, pruner: tp.BasePruner, pruning_iter):
+    def prune_after_reg(self, pruner, pruning_iter):
         """Run pruning iterations after regularization has been applied.
 
         Parameters
@@ -306,7 +292,10 @@
                 pruning_hist.append((layer, idxs, pruning_fn))
                 group.prune()
 
-    def action(self, epoch, kws):
+    def trigger(self, callback_type, kw) -> bool:
+        return callback_type.__contains__('RegPruner')
+
+    def action(self, callback_type, kws):
         """Perform sparse-training regularization, then prune and validate.
 
         Parameters
@@ -317,11 +306,12 @@
             Dictionary expected to contain ``'train_loader'`` with training
             data loader.
         """
-        pruning_iter = self.pruning_iterations
-        train_dataloader = kws['train_loader']
-        pruner = self._regularize_model_params(self.pruner, train_dataloader)
-        self._prune_after_reg(pruner, pruning_iter)
-        PruningValidator.validate_pruned_layers(self.hookable_trainer.model)
+        pruner_metadata = kws['pruner_objects']
+        pruner = pruner_metadata['pruner_cls']
+        pruning_iter = pruner_metadata['pruning_iterations']
+        val_dataloader = pruner_metadata['input_data'].features.val_dataloader
+        pruner = self.regularize_model_params(pruner, val_dataloader)
+        self.prune_after_reg(pruner, pruning_iter)
 
 
 class PrunerInDepth(ZeroShotPruner):
@@ -343,51 +333,24 @@
     * allocates a pruning budget and prunes weights using
       :func:`torch.nn.utils.prune.l1_unstructured`.
     """
-    _SUMMON_KEY = 'prune_each'
-    HOOK_PLACE = 50
-
-    _ACTIVATION_TI_REPLACE = [torch.nn.ReLU, torch.nn.GELU]
-    _CONV_LAYER_TO_REPLACE = [torch.nn.Conv1d, torch.nn.Conv2d, torch.nn.Conv3d]
-
-    def link_to_trainer(self, hookable_trainer: 'BaseNeuralModel'):
-        """Attach the hook to a trainer and initialize internal state."""
-        super().link_to_trainer(hookable_trainer)
+    _SUMMON_KEY = 'pruning'
+    _hook_place = 50
+
+    def __init__(self, params, model):
+        super().__init__(params, model)
+        self.optimizer_for_grad = params.get('optimizer_for_grad_acc', None)
+        self.criterion_for_grad = params.get('criterion_for_grad', None)
         self.pruning_ratio = 0.5
+        if self.optimizer_for_grad is None:
+            self.optimizer_for_grad = optim.Adam(self.model.parameters(),
+                                                 lr=0.0001)
         self.activation_replace_hooks = {}
         self.conv_replace_hooks = {}
-
-    class TorchModuleHook:
-        """Simple wrapper around PyTorch forward/backward hooks.
-
-        Parameters
-        ----------
-        module : torch.nn.Module
-            Module to which the hook should be attached.
-        backward : bool, optional
-            If ``False`` (default), register a forward hook; if ``True``,
-            register a backward hook.
-
-        Attributes
-        ----------
-        output : torch.Tensor or None
-            Captured input or output tensor (depending on hook_fn
-            implementation).
-        """
-
-        def __init__(self, module, backward=False):
-            self.output = None
-            if backward == False:
-                self.hook = module.register_forward_hook(self.hook_fn)
-            else:
-                self.hook = module.register_backward_hook(self.hook_fn)
-
-        def hook_fn(self, module, input, output):  # for torch compability
-            """Hook callback that stores the first input tensor."""
-            self.output = input[0]
-
-        def close(self):
-            """Remove the underlying PyTorch hook."""
-            self.hook.remove()
+        self.activation_to_replace = [torch.nn.ReLU, torch.nn.GELU]
+        self.conv_layer_to_replace = [torch.nn.Conv1d, torch.nn.Conv2d, torch.nn.Conv3d]
+
+    def trigger(self, callback_type, kw) -> bool:
+        return callback_type.__contains__('Depth')
 
     def _collect_activation_val(self):
         """Register hooks on activation layers and map them to conv layers.
@@ -404,12 +367,12 @@
         model_blocks = list(self.model.named_modules())
         all_conv_layers = []
         for name, module in model_blocks:
-            for conv in PrunerInDepth._ACTIVATION_TI_REPLACE:
+            for conv in self.conv_layer_to_replace:
                 if type(module) == conv:
                     all_conv_layers.append(name)
-            for act in PrunerInDepth._CONV_LAYER_TO_REPLACE:
+            for act in self.activation_to_replace:
                 if type(module) == act:
-                    self.activation_replace_hooks.update({name: PrunerInDepth.TorchModuleHook(module)})
+                    self.activation_replace_hooks.update({name: TorchModuleHook(module)})
                     self.conv_replace_hooks.update({name: all_conv_layers[-1]})
 
     def _connect_activation_and_layers(self, layers_entropy):
@@ -531,7 +494,7 @@
                 break
             return filtred_layers_to_prune, fix_prun_amount
 
-    def action(self, epoch, kws):
+    def action(self, callback, kws):
         """Run the full entropy-based pruning pipeline and validate.
 
         Steps
@@ -551,14 +514,14 @@
             data loader.
         """
         # Step 1. Initialise data for predict loop and entropy monitoring
-        train_dataloader = kws['train_loader']
+        pruner_metadata = kws['pruner_objects']
+        train_dataloader = pruner_metadata['input_data'].features.train_dataloader
         # Step 2. Calculate the entropy for each layer
         layers_entropy, total_loss = self.eval_action_entropy(train_dataloader)
         # Step 3. Get list of layers to prune which connect with activation
         layers_entropy, layers_to_prune = self._connect_activation_and_layers(layers_entropy)
         # Step 4. Initialise data for predict loop and entropy monitoring
         self.iterative_prune(layers_entropy, layers_to_prune)
-        PruningValidator.validate_pruned_layers(self.hookable_trainer.model)
 
     def iterative_prune(self, layers_entropy, layers_to_prune):
         """Execute entropy-based pruning for selected layers.
@@ -611,7 +574,7 @@
                 for data in tqdm(train_loader):
                     features, labels = data[0].to(self.device), data[1].to(self.device)
                     outputs = self.model(features)
-                    loss = self.criterion_for_pruner(outputs, labels)
+                    loss = self.criterion_for_grad(outputs, labels)
                     total_loss += loss.item()
             return total_loss
 
@@ -653,42 +616,8 @@
         return layers_entropy, total_loss
 
 
-def define_pruner_hook_type(importance_name: str) -> type[ZeroShotPruner]:
-    """Select an appropriate pruning hook class given an importance name.
-
-    The choice is based on global mappings in
-    :data:`PrunerImportances` and :data:`PRUNER_WITHOUT_REQUIREMENTS`:
-
-    * zero-shot pruners – do not require gradients or regularization;
-    * gradient-based pruners – names that contain ``"taylor"`` or ``"hessian"``;
-    * regularization-based pruners – names that contain ``"bn_scale"`` or
-      ``"group"``;
-    * depth-based pruners – names that contain ``"depth"``.
-
-    Parameters
-    ----------
-    importance_name : str
-        Name of the importance metric used for pruning.
-
-    Returns
-    -------
-    type[ZeroShotPruner]
-        One of :class:`ZeroShotPruner`, :class:`PrunerWithGrad`,
-        :class:`PrunerWithReg`, or :class:`PrunerInDepth`, depending on the
-        importance name.
-    """
-    zeroshot_pruner = PrunerImportances[importance_name] in tuple(PRUNER_WITHOUT_REQUIREMENTS.values())
-    pruner_with_grads = not zeroshot_pruner and any(['taylor' in importance_name, 'hessian' in importance_name])
-    pruner_with_reg = not zeroshot_pruner and any(['bn_scale' in importance_name,
-                                                     'group' in importance_name])
-    pruner_in_depth = 'depth' in importance_name
-    callback = ZeroShotPruner
-    if pruner_in_depth:
-        callback = PrunerInDepth
-    elif pruner_with_reg:
-        callback = PrunerWithReg
-    elif pruner_with_grads:
-        callback = PrunerWithGrad
-    elif zeroshot_pruner:
-        callback = ZeroShotPruner
-    return callback  +class PruningHooks(Enum):
+    PRUNERWITHGRAD = PrunerWithGrad
+    PRUNERWITHREG = PrunerWithReg
+    ZEROSHOTPRUNER = ZeroShotPruner
+    DEPTHPRUNER = PrunerInDepth