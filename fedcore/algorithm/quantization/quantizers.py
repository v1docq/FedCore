<<<<<<< HEAD
from itertools import chain
from typing import Optional
=======
"""Base quantization model abstraction for FedCore.

This module defines :class:`BaseQuantizer`, a compression wrapper that adds
quantization capabilities on top of :class:`BaseNeuralModel`. It:

* configures quantization mode (dynamic, static, QAT) and backend;
* builds appropriate QConfig mappings and allowed module sets;
* prepares the model graph for quantization (uninplace, fusion, QDQ wrapping);
* injects quantization hooks (:class:`DynamicQuantizationHook`,
  :class:`StaticQuantizationHook`, :class:`QATHook`) into the training loop;
* exposes a unified ``fit / predict`` interface compatible with other
  FedCore compression models.
"""

from copy import deepcopy
>>>>>>> eb04f049
import traceback
import logging

import torch
from torch import nn
from torch.ao.quantization import propagate_qconfig_
from torch.ao.quantization.qconfig import (
    default_qconfig, default_dynamic_qconfig,
    float16_static_qconfig, float16_dynamic_qconfig,
    get_default_qat_qconfig, float_qparams_weight_only_qconfig)
from torch.ao.quantization.qconfig_mapping import QConfigMapping
from torch.ao.quantization.quantization_mappings import (
    get_embedding_qat_module_mappings,
    DEFAULT_STATIC_QUANT_MODULE_MAPPINGS,
    DEFAULT_DYNAMIC_QUANT_MODULE_MAPPINGS,
    DEFAULT_QAT_MODULE_MAPPINGS)

from fedot.core.data.data import InputData
from fedcore.algorithm.base_compression_model import BaseCompressionModel
from fedcore.algorithm.quantization.utils import (
    ParentalReassembler, QDQWrapper, uninplace, get_flattened_qconfig_dict)
<<<<<<< HEAD
from fedcore.models.network_impl.base_nn_model import BaseNeuralModel, BaseNeuralForecaster
from fedcore.models.network_impl.utils.trainer_factory import create_trainer_from_input_data
from fedcore.models.network_impl.utils.hooks import BaseHook
from fedcore.architecture.computational.devices import default_device
from fedcore.algorithm.quantization.hooks import QuantizationHooks
from fedcore.repository.constant_repository import TorchLossesConstant
from fedcore.models.network_impl.utils.hooks import Optimizers
from fedcore.tools.registry.model_registry import ModelRegistry
=======
from fedcore.api.api_configs import QuantMode
from fedcore.models.network_impl.base_nn_model import BaseNeuralModel
from fedcore.algorithm.quantization.hooks import AbstractQuantizationHook, DynamicQuantizationHook, QATHook, StaticQuantizationHook
>>>>>>> eb04f049


class BaseQuantizer(BaseCompressionModel):
    """Base class for model quantization in FedCore.

    This class wraps a neural model and configures PyTorch quantization
    workflows, including post-training dynamic/static quantization and
    quantization-aware training (QAT). It:

    * selects quantization mode and backend based on configuration and device;
    * creates a flattened qconfig mapping for the model;
    * derives the set of module types allowed to be quantized;
    * prepares the model for quantization (graph reassembly, fusion, Q/DQ
      wrappers);
    * attaches appropriate quantization hooks to the trainer.

    Parameters
    ----------
    params : dict, optional
        Configuration dictionary. Common keys include:

        * ``"quant_type"`` – quantization mode, one of
          :class:`QuantMode` values (default: ``QuantMode.DYNAMIC.value``);
        * ``"backend"`` – quantization backend
          (e.g. ``"fbgemm"``, ``"qnnpack"``; default ``"fbgemm"``);
        * ``"dtype"`` – target quantization dtype
          (e.g. ``torch.qint8`` or ``torch.float16``; default ``torch.qint8``);
        * ``"allow_emb"`` – whether to quantize embedding layers
          (default ``False``);
        * ``"allow_conv"`` – whether to quantize convolution layers
          (default ``True``; can be overridden by device/dtype);
        * ``"inplace"`` – whether quantization should be done in-place
          on the model (default ``False``; used mostly for API compatibility);
        * ``"quant_each"`` – epoch at which quantization hook should fire
          (or interval, depending on hook logic; default ``-1`` – disabled);
        * ``"prepare_qat_after_epoch"`` – epoch to call
          ``prepare_qat`` for QAT mode (default ``1``);
        * Any additional keys supported by
          :class:`BaseCompressionModel` / :class:`BaseNeuralModel`.
    """

    DEFAULT_HOOKS: list[type[AbstractQuantizationHook]] = [DynamicQuantizationHook, StaticQuantizationHook, QATHook]

    def __init__(self, params: dict = {}):
        super().__init__(params)
        self.logger = logging.getLogger(self.__class__.__name__)
        
        # Quantizing params
        self.quant_type: str = params.get("quant_type", QuantMode.DYNAMIC.value)
        self.backend = params.get("backend", 'fbgemm')
        self.dtype = params.get("dtype", torch.qint8)
        self.allow_emb = params.get("allow_emb", False)
        self.allow_conv = params.get("allow_conv", True)
        self.inplace = params.get("inplace", False)
        self.quant_each = params.get("quant_each", -1)
        self.prepare_qat_after_epoch = params.get("prepare_qat_after_epoch", 1)
        
        self._change_params_considering_device_type()
        
        self.qconfig = params.get("qconfig", self.get_qconfig())
<<<<<<< HEAD
        self.allow = self._set_allow_mappings()
        
        # QAT params
        self.qat_params = params.get("qat_params", dict())
        if not self.qat_params:
            self.qat_params = dict()
            self.qat_params["epochs"] = 2
            self.qat_params["optimizer"] = 'adam'
            self.qat_params["criterion"] = 'cross_entropy'
            self.qat_params["lr"] = 0.001
        self.optimizer = Optimizers[self.qat_params.get("optimizer", 'adam')]
        self.criterion = TorchLossesConstant[self.qat_params.get("criterion", 'cross_entropy')]

        # Hooks initialization
        self._hooks = [QuantizationHooks]
        self._init_empty_object()
        self._quantization_index = 0
=======
        self.allowed_quant_module_mapping = self._set_allowed_quant_module_mappings()
>>>>>>> eb04f049

        self.logger.info(f"[INIT] quant_type: {self.quant_type}, backend: {self.backend}, device: {self.device}")
        self.logger.info(f"[INIT] dtype: {self.dtype}, allow_embedding: {self.allow_emb}, allow_convolution: {self.allow_conv}")
        self.logger.info(f"[INIT] qconfig: {self.qconfig}")

    
    def _change_params_considering_device_type(self):
        """Adjust device-dependent quantization settings.

        This helper adapts certain parameters to the current device:

        * on CUDA devices, forces ``dtype = torch.float16`` and backend
          ``'onednn'``, since int8 backends may not be available;
        * disables convolution quantization when using float16
          (``allow_conv = False``), as some backends do not support
          conv+float16 combinations.

        Notes
        -----
        The actual compatibility constraints depend on PyTorch and backend
        versions; this method encodes a conservative default strategy.
        """
        """Corrects device-sensitive parameters like dtype or backend library for compatibility with
        concrete hardware
        """
        if (self.device.type == "cuda"):
            self.dtype = torch.float16
            self.backend = 'onednn'

        self.allow_conv = False if self.dtype == torch.float16 else self.allow_conv

    def __repr__(self):
        """Return a short string representation with quantization mode."""
        return f"{self.quant_type.upper()} Quantization"

    def _set_allowed_quant_module_mappings(self) -> set[nn.Module]:
        """Derive the set of module types that are allowed to be quantized.

        The mapping is selected based on ``self.quant_type``:

        * ``"dynamic"`` – uses :data:`DEFAULT_DYNAMIC_QUANT_MODULE_MAPPINGS`;
        * ``"static"`` – uses :data:`DEFAULT_STATIC_QUANT_MODULE_MAPPINGS`;
        * ``"qat"`` – uses :data:`DEFAULT_QAT_MODULE_MAPPINGS`.

        Additional adjustments:

        * if ``allow_emb`` is enabled and mode is QAT, embedding QAT mappings
          are merged in;
        * if ``allow_conv`` is ``False``, all convolution and transposed
          convolution layers are removed from the mapping.

        Returns
        -------
        set[nn.Module]
            Set of module classes that should be considered for quantization.
        """
        mapping_dict = {
            'dynamic': DEFAULT_DYNAMIC_QUANT_MODULE_MAPPINGS,
            'static': DEFAULT_STATIC_QUANT_MODULE_MAPPINGS,
            'qat': DEFAULT_QAT_MODULE_MAPPINGS
        }.get(self.quant_type)
        if self.allow_emb and self.quant_type is QuantMode.QAT.value:
            mapping_dict.update(get_embedding_qat_module_mappings().keys())
        if not self.allow_conv:
            conv_set = {nn.Conv1d, nn.Conv2d, nn.Conv3d,
                        nn.ConvTranspose1d, nn.ConvTranspose2d, nn.ConvTranspose3d}
            mapping_dict = {k: v for k, v in mapping_dict.items() if k not in conv_set}
        return set(mapping_dict)

    def get_qconfig(self):
        """Create and flatten a global QConfig mapping for the model.

        The base qconfig is chosen based on ``self.dtype`` and
        ``self.quant_type``:

        * for ``torch.qint8``:
          * dynamic – :data:`default_dynamic_qconfig`;
          * static – :data:`default_qconfig`;
          * qat – :func:`get_default_qat_qconfig(self.backend)`;
        * for ``torch.float16``:
          * dynamic – :data:`float16_dynamic_qconfig`;
          * static – :data:`float16_static_qconfig`;
          * qat – :func:`get_default_qat_qconfig(self.backend)`.

        A :class:`QConfigMapping` with global qconfig is then built and,
        if embeddings are allowed, specialized qconfigs for
        :class:`nn.Embedding` / :class:`nn.EmbeddingBag` with
        :data:`float_qparams_weight_only_qconfig` are added.

        Finally, the mapping is flattened to a dict via
        :func:`get_flattened_qconfig_dict`.

        Returns
        -------
        dict
            Flattened qconfig mapping suitable for propagation with
            :func:`propagate_qconfig_`.
        """
        if self.dtype == torch.qint8:
            qconfig = {
                'dynamic': default_dynamic_qconfig,
                'static': default_qconfig,
                'qat': get_default_qat_qconfig(self.backend)
            }.get(self.quant_type, default_qconfig)
        elif self.dtype == torch.float16:
            qconfig = {
                'dynamic': float16_dynamic_qconfig,
                'static': float16_static_qconfig,
                'qat': get_default_qat_qconfig(self.backend)
            }.get(self.quant_type, default_qconfig)

        qconfig_mapping = QConfigMapping().set_global(qconfig)
        if self.allow_emb:
            qconfig_mapping.set_object_type(nn.Embedding, float_qparams_weight_only_qconfig)
            qconfig_mapping.set_object_type(nn.EmbeddingBag, float_qparams_weight_only_qconfig)

        self.logger.info(f"[QCONFIG] Created qconfig mapping: {qconfig_mapping}")
        return get_flattened_qconfig_dict(qconfig_mapping)

    def _get_example_input(self, input_data: InputData):
<<<<<<< HEAD
        loader = input_data.val_dataloader
=======
        """Extract a single batch from validation data as example input.

        Parameters
        ----------
        input_data : InputData
            Fedot input data that contains ``features.val_dataloader``.

        Returns
        -------
        torch.Tensor
            Example input tensor moved to ``self.device``.
        """
        loader = input_data.features.val_dataloader
>>>>>>> eb04f049
        example_input, _ = next(iter(loader))
        self.logger.info(f"[DATA] Example input shape: {example_input.shape}")
        return example_input.to(self.device)

<<<<<<< HEAD
    def _init_model(self, input_data):
        model = input_data.target
        if isinstance(model, str):
            loaded = torch.load(model, map_location=self.device)
            if isinstance(loaded, dict) and "model" in loaded:
                model = loaded["model"]
            else:
                model = loaded
        
        self.model_before = model.to(self.device)
        
        self.trainer = create_trainer_from_input_data(input_data, self.qat_params)
        
        self.trainer.model = self.model_before
        self.quant_model = self.model_before.eval()
        
        self._model_registry = ModelRegistry()
        self._quantization_index += 1
        if self._model_id_before:
            self._model_registry.update_metrics(
                fedcore_id=self._fedcore_id,
                model_id=self._model_id_before,
                metrics={},
                stage="before",
                mode=self.__class__.__name__
            )
        
        self.logger.info("[MODEL] Model initialized for quantization (no deepcopy).")

    def _prepare_model(self, input_data: InputData):
        try:
            uninplace(self.quant_model)
            self.quant_model = ParentalReassembler.reassemble(self.quant_model)
            if hasattr(self.quant_model, 'fuse_model'):
                self.quant_model.fuse_model()
                self.logger.info("[PREPARE] fuse_model executed.")
            propagate_qconfig_(self.quant_model, self.qconfig)
            for name, module in self.quant_model.named_modules():
                self.logger.info(f"Module: {name}, qconfig: {module.qconfig}")
=======
    def _prepare_model_after_for_quantizing(self, input_data: InputData):
        """Prepare ``model_after`` for quantization.

        This method executes several steps required before applying
        quantization transforms:

        1. Call :func:`uninplace` to replace in-place activations (e.g. ReLU)
           with out-of-place versions to avoid issues with quantization.
        2. Reassemble the model graph using :class:`ParentalReassembler`
           to ensure a consistent module hierarchy.
        3. If the model exposes ``fuse_model``, call it to fuse modules
           (Conv+BN+ReLU, etc.) before quantization.
        4. Propagate qconfig using :func:`propagate_qconfig_` with
           ``self.qconfig``.
        5. Store an example batch for calibration via :meth:`_get_example_input`.
        6. Insert Q/DQ wrappers at model entry/exit points through
           :meth:`QDQWrapper.add_quant_entry_exit`.

        If any step fails, an error is printed and a deep copy of
        ``model_before`` in eval mode is returned.

        Parameters
        ----------
        input_data : InputData
            Input data used to derive an example batch for calibration.

        Returns
        -------
        torch.nn.Module or None
            On error, a copy of the original model in eval mode is returned;
            on success, ``self.model_after`` is prepared in-place and
            ``None`` is implicitly returned.
        """
        try:
            uninplace(self.model_after) #skip connection operations and other may work incorrect with nn.Relu(inplace=True)
            # https://stackoverflow.com/questions/69913781/is-it-true-that-inplace-true-activations-in-pytorch-make-sense-only-for-infere
            self.model_after = ParentalReassembler.reassemble(self.model_after)
            if hasattr(self.model_after, 'fuse_model'):
                self.model_after.fuse_model()
                print("[PREPARE] fuse_model executed.")
            propagate_qconfig_(self.model_after, self.qconfig)
            for name, module in self.model_after.named_modules():
                print(f"Module: {name}, qconfig: {module.qconfig}")
>>>>>>> eb04f049
            self.data_batch_for_calib = self._get_example_input(input_data)

            QDQWrapper.add_quant_entry_exit(
                self.model_after, *(self.data_batch_for_calib,), allow=self.allowed_quant_module_mapping, mode=self.quant_type
            )

<<<<<<< HEAD
            if self.quant_type == 'dynamic':
                self.quant_model.eval()
            elif self.quant_type == 'static':
                prepare(self.quant_model, inplace=True)
                self.quant_model.eval()
                with torch.no_grad():
                    for batch, _ in input_data.val_dataloader:
                        self.quant_model(batch.to(self.device))
            elif self.quant_type == 'qat':
                self.quant_model.train()
                prepare_qat(self.quant_model, inplace=True)

            self.logger.info("[PREPARE] Model prepared successfully.")
            return self.quant_model
=======
            print("[PREPARE] Model prepared successfully.")
>>>>>>> eb04f049

        except Exception as e:
            self.logger.info("[PREPARE ERROR] Exception during preparation:")
            traceback.print_exc()
<<<<<<< HEAD
            return self.model_before.eval()
=======
            return deepcopy(self.model_before).eval()
        
    def _init_trainer_model_before_model_after_and_incapsulate_hooks(self, input_data):
        """Initialize trainer, models and attach quantization hooks.

        This method:

        1. Filters quantization hooks using
           :meth:`BaseNeuralModel.filter_hooks_by_params` and
           :data:`DEFAULT_HOOKS`.
        2. Instantiates the selected quantization hooks with current
           quantization parameters (epoch schedule, dtype, allowed modules,
           QAT preparation epoch, backend).
        3. Calls the base
           :meth:`BaseCompressionModel._init_trainer_model_before_model_after`
           to create ``trainer``, ``model_before`` and ``model_after`` with
           these hooks attached.
        4. Runs :meth:`_prepare_model_after_for_quantizing` on
           ``model_after`` to reassemble and configure it for quantization.

        Parameters
        ----------
        input_data : InputData
            Data and configuration object used to build the trainer and
            base model.
        """
        additional_hooks = BaseNeuralModel.filter_hooks_by_params(self.params, self.DEFAULT_HOOKS)
        additional_hooks = [quant_hook_type(
                                self.quant_each,
                                self.dtype, 
                                self.allowed_quant_module_mapping, 
                                self.prepare_qat_after_epoch,
                                self.backend) 
                            for quant_hook_type in additional_hooks]
        self._init_trainer_model_before_model_after(input_data, additional_hooks)
        self._prepare_model_after_for_quantizing(input_data)
>>>>>>> eb04f049

    def fit(self, input_data: InputData):
        """Run training with quantization hooks and return the quantized model.

        This method prepares the trainer and models via
        ``_prepare_trainer_and_model_to_fit`` (which internally calls
        :meth:`_init_trainer_model_before_model_after_and_incapsulate_hooks`),
        then runs ``self.trainer.fit``.

        If an exception occurs during training or quantization, the error
        is printed, and ``model_after`` is replaced with a deep copy of
        ``model_before`` in eval mode.

<<<<<<< HEAD
            self.logger.info("[FIT] Quantization performed successfully.")
            self.model_after = self.quant_model
            
            if self.quant_type == 'qat':
                self.model_after._is_quantized = True
            
            if self._model_id_after:
                self._model_registry.update_metrics(
                    fedcore_id=self._fedcore_id,
                    model_id=self._model_id_after,
                    metrics={},
                    stage="after",
                    mode=self.__class__.__name__
                )
=======
        Parameters
        ----------
        input_data : InputData
            Fedot input data used for training and calibration.

        Returns
        -------
        torch.nn.Module
            Quantized model (or original model in case of failure), stored
            in ``self.model_after``.
        """
        super()._prepare_trainer_and_model_to_fit(input_data)
        try:
            self.trainer.fit(input_data)
            print("[FIT] Quantization performed successfully.")

>>>>>>> eb04f049
        except Exception as e:
            self.logger.info("[FIT ERROR] Exception during quantization:")
            traceback.print_exc()
            self.model_after = self.model_before.eval()
            
        return self.model_after

    def predict_for_fit(self, input_data: InputData, output_mode: str = "fedcore"):
        """Return model object after `fit` for integration in FedCore pipelines.

        Parameters
        ----------
        input_data : InputData
            Input data (unused, kept for API compatibility).
        output_mode : str, optional
            If ``"fedcore"`` (default), return quantized model
            ``self.model_after``; otherwise return ``self.model_before``.

        Returns
        -------
        torch.nn.Module
            Selected model instance.
        """
        return self.model_after if output_mode == "fedcore" else self.model_before

    def predict(self, input_data: InputData, output_mode: str = "fedcore"):
        """Run prediction with either quantized or original model.

        Parameters
        ----------
        input_data : InputData
            Data for inference.
        output_mode : str, optional
            If ``"fedcore"`` (default), use quantized model
            ``self.model_after``; otherwise use the original unquantized
            model ``self.model_before``.

        Returns
        -------
        Any
            Output of :meth:`BaseNeuralModel.predict` for the selected model.
        """
        self.trainer.model = self.model_after if output_mode == "fedcore" else self.model_before
        return self.trainer.predict(input_data, output_mode)<|MERGE_RESOLUTION|>--- conflicted
+++ resolved
@@ -1,7 +1,3 @@
-<<<<<<< HEAD
-from itertools import chain
-from typing import Optional
-=======
 """Base quantization model abstraction for FedCore.
 
 This module defines :class:`BaseQuantizer`, a compression wrapper that adds
@@ -17,17 +13,18 @@
 """
 
 from copy import deepcopy
->>>>>>> eb04f049
 import traceback
 import logging
 
 import torch
-from torch import nn
-from torch.ao.quantization import propagate_qconfig_
+import torch.ao.nn.quantized.dynamic as nnqd
+from torch import nn, optim
+from torch.ao.quantization import (
+    convert, prepare, prepare_qat, propagate_qconfig_, quantize_dynamic)
 from torch.ao.quantization.qconfig import (
     default_qconfig, default_dynamic_qconfig,
     float16_static_qconfig, float16_dynamic_qconfig,
-    get_default_qat_qconfig, float_qparams_weight_only_qconfig)
+    get_default_qat_qconfig, float_qparams_weight_only_qconfig, QConfig)
 from torch.ao.quantization.qconfig_mapping import QConfigMapping
 from torch.ao.quantization.quantization_mappings import (
     get_embedding_qat_module_mappings,
@@ -36,10 +33,10 @@
     DEFAULT_QAT_MODULE_MAPPINGS)
 
 from fedot.core.data.data import InputData
+from fedot.core.operations.operation_parameters import OperationParameters
 from fedcore.algorithm.base_compression_model import BaseCompressionModel
 from fedcore.algorithm.quantization.utils import (
     ParentalReassembler, QDQWrapper, uninplace, get_flattened_qconfig_dict)
-<<<<<<< HEAD
 from fedcore.models.network_impl.base_nn_model import BaseNeuralModel, BaseNeuralForecaster
 from fedcore.models.network_impl.utils.trainer_factory import create_trainer_from_input_data
 from fedcore.models.network_impl.utils.hooks import BaseHook
@@ -48,11 +45,6 @@
 from fedcore.repository.constant_repository import TorchLossesConstant
 from fedcore.models.network_impl.utils.hooks import Optimizers
 from fedcore.tools.registry.model_registry import ModelRegistry
-=======
-from fedcore.api.api_configs import QuantMode
-from fedcore.models.network_impl.base_nn_model import BaseNeuralModel
-from fedcore.algorithm.quantization.hooks import AbstractQuantizationHook, DynamicQuantizationHook, QATHook, StaticQuantizationHook
->>>>>>> eb04f049
 
 
 class BaseQuantizer(BaseCompressionModel):
@@ -94,26 +86,26 @@
           :class:`BaseCompressionModel` / :class:`BaseNeuralModel`.
     """
 
-    DEFAULT_HOOKS: list[type[AbstractQuantizationHook]] = [DynamicQuantizationHook, StaticQuantizationHook, QATHook]
-
     def __init__(self, params: dict = {}):
         super().__init__(params)
         self.logger = logging.getLogger(self.__class__.__name__)
-        
+
         # Quantizing params
-        self.quant_type: str = params.get("quant_type", QuantMode.DYNAMIC.value)
+        self.device = params.get("device", default_device())
+        self.quant_type = params.get("quant_type", 'dynamic')
         self.backend = params.get("backend", 'fbgemm')
         self.dtype = params.get("dtype", torch.qint8)
         self.allow_emb = params.get("allow_emb", False)
         self.allow_conv = params.get("allow_conv", True)
         self.inplace = params.get("inplace", False)
-        self.quant_each = params.get("quant_each", -1)
-        self.prepare_qat_after_epoch = params.get("prepare_qat_after_epoch", 1)
         
-        self._change_params_considering_device_type()
+        # self.device = default_device('cpu') if self.quant_type == 'qat' else self.device
+        self.dtype = torch.float16 if self.device.type == "cuda" else self.dtype
+        self.backend = 'onednn' if self.device.type == ("cuda") else self.backend
+        self.allow_conv = False if self.dtype == torch.float16 else self.allow_conv
+        torch.backends.quantized.engine = self.backend
         
         self.qconfig = params.get("qconfig", self.get_qconfig())
-<<<<<<< HEAD
         self.allow = self._set_allow_mappings()
         
         # QAT params
@@ -131,71 +123,48 @@
         self._hooks = [QuantizationHooks]
         self._init_empty_object()
         self._quantization_index = 0
-=======
-        self.allowed_quant_module_mapping = self._set_allowed_quant_module_mappings()
->>>>>>> eb04f049
 
         self.logger.info(f"[INIT] quant_type: {self.quant_type}, backend: {self.backend}, device: {self.device}")
         self.logger.info(f"[INIT] dtype: {self.dtype}, allow_embedding: {self.allow_emb}, allow_convolution: {self.allow_conv}")
         self.logger.info(f"[INIT] qconfig: {self.qconfig}")
 
-    
-    def _change_params_considering_device_type(self):
-        """Adjust device-dependent quantization settings.
-
-        This helper adapts certain parameters to the current device:
-
-        * on CUDA devices, forces ``dtype = torch.float16`` and backend
-          ``'onednn'``, since int8 backends may not be available;
-        * disables convolution quantization when using float16
-          (``allow_conv = False``), as some backends do not support
-          conv+float16 combinations.
-
-        Notes
-        -----
-        The actual compatibility constraints depend on PyTorch and backend
-        versions; this method encodes a conservative default strategy.
-        """
-        """Corrects device-sensitive parameters like dtype or backend library for compatibility with
-        concrete hardware
-        """
-        if (self.device.type == "cuda"):
-            self.dtype = torch.float16
-            self.backend = 'onednn'
-
-        self.allow_conv = False if self.dtype == torch.float16 else self.allow_conv
-
     def __repr__(self):
         """Return a short string representation with quantization mode."""
         return f"{self.quant_type.upper()} Quantization"
 
-    def _set_allowed_quant_module_mappings(self) -> set[nn.Module]:
-        """Derive the set of module types that are allowed to be quantized.
-
-        The mapping is selected based on ``self.quant_type``:
-
-        * ``"dynamic"`` – uses :data:`DEFAULT_DYNAMIC_QUANT_MODULE_MAPPINGS`;
-        * ``"static"`` – uses :data:`DEFAULT_STATIC_QUANT_MODULE_MAPPINGS`;
-        * ``"qat"`` – uses :data:`DEFAULT_QAT_MODULE_MAPPINGS`.
-
-        Additional adjustments:
-
-        * if ``allow_emb`` is enabled and mode is QAT, embedding QAT mappings
-          are merged in;
-        * if ``allow_conv`` is ``False``, all convolution and transposed
-          convolution layers are removed from the mapping.
-
-        Returns
-        -------
-        set[nn.Module]
-            Set of module classes that should be considered for quantization.
-        """
+    def _init_empty_object(self):
+        self.history = {'train_loss': [], 'val_loss': []}
+        self._on_epoch_end = []
+        self._on_epoch_start = []
+
+    def _init_hooks(self, input_data):
+        self._on_epoch_end = []
+        self._on_epoch_start = []
+
+        hook_params = {
+            "input_data": input_data,
+            "dtype": self.dtype,
+            "epochs": self.qat_params.get("epochs", 2),
+            "optimizer": self.optimizer.value,
+            "criterion": self.criterion.value(),
+            "lr": self.qat_params.get("lr", 0.001),
+            "device": self.device
+        }
+
+        for hook_elem in QuantizationHooks:
+            hook: BaseHook = hook_elem.value(hook_params, self.quant_model)
+            if hook._hook_place == 'post':
+                self._on_epoch_end.append(hook)
+            else:
+                self._on_epoch_start.append(hook)
+
+    def _set_allow_mappings(self):
         mapping_dict = {
             'dynamic': DEFAULT_DYNAMIC_QUANT_MODULE_MAPPINGS,
             'static': DEFAULT_STATIC_QUANT_MODULE_MAPPINGS,
             'qat': DEFAULT_QAT_MODULE_MAPPINGS
         }.get(self.quant_type)
-        if self.allow_emb and self.quant_type is QuantMode.QAT.value:
+        if self.allow_emb and self.quant_type == 'qat':
             mapping_dict.update(get_embedding_qat_module_mappings().keys())
         if not self.allow_conv:
             conv_set = {nn.Conv1d, nn.Conv2d, nn.Conv3d,
@@ -254,9 +223,6 @@
         return get_flattened_qconfig_dict(qconfig_mapping)
 
     def _get_example_input(self, input_data: InputData):
-<<<<<<< HEAD
-        loader = input_data.val_dataloader
-=======
         """Extract a single batch from validation data as example input.
 
         Parameters
@@ -269,13 +235,11 @@
         torch.Tensor
             Example input tensor moved to ``self.device``.
         """
-        loader = input_data.features.val_dataloader
->>>>>>> eb04f049
+        loader = input_data.val_dataloader
         example_input, _ = next(iter(loader))
         self.logger.info(f"[DATA] Example input shape: {example_input.shape}")
         return example_input.to(self.device)
 
-<<<<<<< HEAD
     def _init_model(self, input_data):
         model = input_data.target
         if isinstance(model, str):
@@ -284,14 +248,14 @@
                 model = loaded["model"]
             else:
                 model = loaded
-        
+
         self.model_before = model.to(self.device)
-        
+
         self.trainer = create_trainer_from_input_data(input_data, self.qat_params)
-        
+
         self.trainer.model = self.model_before
         self.quant_model = self.model_before.eval()
-        
+
         self._model_registry = ModelRegistry()
         self._quantization_index += 1
         if self._model_id_before:
@@ -302,21 +266,10 @@
                 stage="before",
                 mode=self.__class__.__name__
             )
-        
+
         self.logger.info("[MODEL] Model initialized for quantization (no deepcopy).")
 
     def _prepare_model(self, input_data: InputData):
-        try:
-            uninplace(self.quant_model)
-            self.quant_model = ParentalReassembler.reassemble(self.quant_model)
-            if hasattr(self.quant_model, 'fuse_model'):
-                self.quant_model.fuse_model()
-                self.logger.info("[PREPARE] fuse_model executed.")
-            propagate_qconfig_(self.quant_model, self.qconfig)
-            for name, module in self.quant_model.named_modules():
-                self.logger.info(f"Module: {name}, qconfig: {module.qconfig}")
-=======
-    def _prepare_model_after_for_quantizing(self, input_data: InputData):
         """Prepare ``model_after`` for quantization.
 
         This method executes several steps required before applying
@@ -350,23 +303,20 @@
             ``None`` is implicitly returned.
         """
         try:
-            uninplace(self.model_after) #skip connection operations and other may work incorrect with nn.Relu(inplace=True)
-            # https://stackoverflow.com/questions/69913781/is-it-true-that-inplace-true-activations-in-pytorch-make-sense-only-for-infere
-            self.model_after = ParentalReassembler.reassemble(self.model_after)
-            if hasattr(self.model_after, 'fuse_model'):
-                self.model_after.fuse_model()
-                print("[PREPARE] fuse_model executed.")
-            propagate_qconfig_(self.model_after, self.qconfig)
-            for name, module in self.model_after.named_modules():
-                print(f"Module: {name}, qconfig: {module.qconfig}")
->>>>>>> eb04f049
+            uninplace(self.quant_model)
+            self.quant_model = ParentalReassembler.reassemble(self.quant_model)
+            if hasattr(self.quant_model, 'fuse_model'):
+                self.quant_model.fuse_model()
+                self.logger.info("[PREPARE] fuse_model executed.")
+            propagate_qconfig_(self.quant_model, self.qconfig)
+            for name, module in self.quant_model.named_modules():
+                self.logger.info(f"Module: {name}, qconfig: {module.qconfig}")
             self.data_batch_for_calib = self._get_example_input(input_data)
 
             QDQWrapper.add_quant_entry_exit(
-                self.model_after, *(self.data_batch_for_calib,), allow=self.allowed_quant_module_mapping, mode=self.quant_type
+                self.quant_model, *(self.data_batch_for_calib,), allow=self.allow, mode=self.quant_type
             )
 
-<<<<<<< HEAD
             if self.quant_type == 'dynamic':
                 self.quant_model.eval()
             elif self.quant_type == 'static':
@@ -381,53 +331,11 @@
 
             self.logger.info("[PREPARE] Model prepared successfully.")
             return self.quant_model
-=======
-            print("[PREPARE] Model prepared successfully.")
->>>>>>> eb04f049
 
         except Exception as e:
             self.logger.info("[PREPARE ERROR] Exception during preparation:")
             traceback.print_exc()
-<<<<<<< HEAD
             return self.model_before.eval()
-=======
-            return deepcopy(self.model_before).eval()
-        
-    def _init_trainer_model_before_model_after_and_incapsulate_hooks(self, input_data):
-        """Initialize trainer, models and attach quantization hooks.
-
-        This method:
-
-        1. Filters quantization hooks using
-           :meth:`BaseNeuralModel.filter_hooks_by_params` and
-           :data:`DEFAULT_HOOKS`.
-        2. Instantiates the selected quantization hooks with current
-           quantization parameters (epoch schedule, dtype, allowed modules,
-           QAT preparation epoch, backend).
-        3. Calls the base
-           :meth:`BaseCompressionModel._init_trainer_model_before_model_after`
-           to create ``trainer``, ``model_before`` and ``model_after`` with
-           these hooks attached.
-        4. Runs :meth:`_prepare_model_after_for_quantizing` on
-           ``model_after`` to reassemble and configure it for quantization.
-
-        Parameters
-        ----------
-        input_data : InputData
-            Data and configuration object used to build the trainer and
-            base model.
-        """
-        additional_hooks = BaseNeuralModel.filter_hooks_by_params(self.params, self.DEFAULT_HOOKS)
-        additional_hooks = [quant_hook_type(
-                                self.quant_each,
-                                self.dtype, 
-                                self.allowed_quant_module_mapping, 
-                                self.prepare_qat_after_epoch,
-                                self.backend) 
-                            for quant_hook_type in additional_hooks]
-        self._init_trainer_model_before_model_after(input_data, additional_hooks)
-        self._prepare_model_after_for_quantizing(input_data)
->>>>>>> eb04f049
 
     def fit(self, input_data: InputData):
         """Run training with quantization hooks and return the quantized model.
@@ -441,13 +349,42 @@
         is printed, and ``model_after`` is replaced with a deep copy of
         ``model_before`` in eval mode.
 
-<<<<<<< HEAD
+        Parameters
+        ----------
+        input_data : InputData
+            Fedot input data used for training and calibration.
+
+        Returns
+        -------
+        torch.nn.Module
+            Quantized model (or original model in case of failure), stored
+            in ``self.model_after``.
+        """
+        self._init_model(input_data)
+        self._init_hooks(input_data)
+        self.quant_model = self._prepare_model(input_data)
+        
+        hook_args = {'model': self.quant_model}
+        for hook in self._on_epoch_end:
+            if hook.trigger(self.quant_type):
+                hook.action(self.quant_type, hook_args)
+
+        try:
+            if self.quant_type == 'dynamic':
+                self.quant_model = quantize_dynamic(
+                    self.quant_model,
+                    qconfig_spec=self.allow,
+                    dtype=self.dtype,
+                    inplace=True)
+            else:
+                convert(self.quant_model, inplace=True)
+
             self.logger.info("[FIT] Quantization performed successfully.")
             self.model_after = self.quant_model
-            
+
             if self.quant_type == 'qat':
                 self.model_after._is_quantized = True
-            
+
             if self._model_id_after:
                 self._model_registry.update_metrics(
                     fedcore_id=self._fedcore_id,
@@ -456,24 +393,6 @@
                     stage="after",
                     mode=self.__class__.__name__
                 )
-=======
-        Parameters
-        ----------
-        input_data : InputData
-            Fedot input data used for training and calibration.
-
-        Returns
-        -------
-        torch.nn.Module
-            Quantized model (or original model in case of failure), stored
-            in ``self.model_after``.
-        """
-        super()._prepare_trainer_and_model_to_fit(input_data)
-        try:
-            self.trainer.fit(input_data)
-            print("[FIT] Quantization performed successfully.")
-
->>>>>>> eb04f049
         except Exception as e:
             self.logger.info("[FIT ERROR] Exception during quantization:")
             traceback.print_exc()
