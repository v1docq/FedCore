--- conflicted
+++ resolved
@@ -29,14 +29,9 @@
 from fedcore.models.network_impl.utils.hooks import BaseHook
 from fedcore.architecture.computational.devices import default_device
 from fedcore.algorithm.quantization.hooks import QuantizationHooks
-<<<<<<< HEAD
 from fedcore.repository.constant_repository import TorchLossesConstant
 from fedcore.models.network_impl.utils.hooks import Optimizers
-=======
-from fedcore.repository.constanst_repository import TorchLossesConstant
-from fedcore.models.network_impl.hooks import Optimizers
 from fedcore.tools.registry.model_registry import ModelRegistry
->>>>>>> e780ece1
 
 
 class BaseQuantizer(BaseCompressionModel):
@@ -154,13 +149,6 @@
         return example_input.to(self.device)
 
     def _init_model(self, input_data):
-<<<<<<< HEAD
-        self.model_before_quant = input_data.target.to(self.device)
-        self.trainer = create_trainer_from_input_data(input_data, self.qat_params)
-        self.trainer.model = self.model_before_quant
-        self.quant_model = deepcopy(self.model_before_quant).eval()
-        print("[MODEL] Model initialized and copied for quantization.")
-=======
         model = input_data.target
         if isinstance(model, str):
             loaded = torch.load(model, map_location=self.device)
@@ -171,10 +159,7 @@
         
         self.model_before = model.to(self.device)
         
-        if input_data.task.task_type.value.__contains__('forecasting'):
-            self.trainer = BaseNeuralForecaster(self.qat_params)
-        else:
-            self.trainer = BaseNeuralModel(self.qat_params)
+        self.trainer = create_trainer_from_input_data(input_data, self.qat_params)
         
         self.trainer.model = self.model_before
         self.quant_model = self.model_before.eval()
@@ -194,7 +179,6 @@
             )
         
         self.logger.info("[MODEL] Model initialized for quantization (no deepcopy).")
->>>>>>> e780ece1
 
     def _prepare_model(self, input_data: InputData):
         try:
