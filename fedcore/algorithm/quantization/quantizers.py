from copy import deepcopy
from itertools import chain
from typing import Optional
import traceback

import torch
import torch.ao.nn.quantized.dynamic as nnqd
from torch import nn, optim
from torch.ao.quantization import (
    convert, prepare, prepare_qat, propagate_qconfig_, quantize_dynamic)
from torch.ao.quantization.qconfig import (
    default_qconfig, default_dynamic_qconfig,
    float16_static_qconfig, float16_dynamic_qconfig,
    get_default_qat_qconfig, float_qparams_weight_only_qconfig, QConfig)
from torch.ao.quantization.qconfig_mapping import QConfigMapping
from torch.ao.quantization.quantization_mappings import (
    get_embedding_qat_module_mappings,
    DEFAULT_STATIC_QUANT_MODULE_MAPPINGS,
    DEFAULT_DYNAMIC_QUANT_MODULE_MAPPINGS,
    DEFAULT_QAT_MODULE_MAPPINGS)

from fedot.core.data.data import InputData
from fedot.core.operations.operation_parameters import OperationParameters
from fedcore.algorithm.base_compression_model import BaseCompressionModel
from fedcore.algorithm.quantization.utils import (
    QDQWrapper, uninplace, get_flattened_qconfig_dict)
from fedcore.algorithm.low_rank.reassembly.core_reassemblers import ParentalReassembler
from fedcore.models.network_impl.base_nn_model import BaseNeuralModel, BaseNeuralForecaster
from fedcore.models.network_impl.trainer_factory import create_trainer_from_input_data
from fedcore.models.network_impl.hooks import BaseHook
from fedcore.architecture.comptutaional.devices import default_device
from fedcore.algorithm.quantization.hooks import QuantizationHooks
from fedcore.repository.constanst_repository import TorchLossesConstant
from fedcore.models.network_impl.hooks import Optimizers


class BaseQuantizer(BaseCompressionModel):
    def __init__(self, params: Optional[OperationParameters] = {}):
        super().__init__(params)
        
        # Quantizing params
        self.device = params.get("device", default_device())
        self.quant_type = params.get("quant_type", 'dynamic')
        self.backend = params.get("backend", 'fbgemm')
        self.dtype = params.get("dtype", torch.qint8)
        self.allow_emb = params.get("allow_emb", False)
        self.allow_conv = params.get("allow_conv", True)
        self.inplace = params.get("inplace", False)
        
        # self.device = default_device('cpu') if self.quant_type == 'qat' else self.device
        self.dtype = torch.float16 if self.device.type == "cuda" else self.dtype
        self.backend = 'onednn' if self.device.type == ("cuda") else self.backend
        self.allow_conv = False if self.dtype == torch.float16 else self.allow_conv
        torch.backends.quantized.engine = self.backend
        
        self.qconfig = params.get("qconfig", self.get_qconfig())
        self.allow = self._set_allow_mappings()
        
        # QAT params
        self.qat_params = params.get("qat_params", dict())
        if not self.qat_params:
            self.qat_params = dict()
            self.qat_params["epochs"] = 2
            self.qat_params["optimizer"] = 'adam'
            self.qat_params["criterion"] = 'cross_entropy'
            self.qat_params["lr"] = 0.001
        self.optimizer = Optimizers[self.qat_params.get("optimizer", 'adam')]
        self.criterion = TorchLossesConstant[self.qat_params.get("criterion", 'cross_entropy')]

        # Hooks initialization
        self._hooks = [QuantizationHooks]
        self._init_empty_object()

        print(f"[INIT] quant_type: {self.quant_type}, backend: {self.backend}, device: {self.device}")
        print(f"[INIT] dtype: {self.dtype}, allow_embedding: {self.allow_emb}, allow_convolution: {self.allow_conv}")
        print(f"[INIT] qconfig: {self.qconfig}")

    def __repr__(self):
        return f"{self.quant_type.upper()} Quantization"

    def _init_empty_object(self):
        self.history = {'train_loss': [], 'val_loss': []}
        self._on_epoch_end = []
        self._on_epoch_start = []

    def _init_hooks(self, input_data):
        self._on_epoch_end = []
        self._on_epoch_start = []

        hook_params = {
            "input_data": input_data,
            "dtype": self.dtype,
            "epochs": self.qat_params.get("epochs", 2),
            "optimizer": self.optimizer.value,
            "criterion": self.criterion.value(),
            "lr": self.qat_params.get("lr", 0.001),
            "device": self.device
        }

        for hook_elem in QuantizationHooks:
            hook: BaseHook = hook_elem.value(hook_params, self.quant_model)
            if hook._hook_place == 'post':
                self._on_epoch_end.append(hook)
            else:
                self._on_epoch_start.append(hook)

    def _set_allow_mappings(self):
        mapping_dict = {
            'dynamic': DEFAULT_DYNAMIC_QUANT_MODULE_MAPPINGS,
            'static': DEFAULT_STATIC_QUANT_MODULE_MAPPINGS,
            'qat': DEFAULT_QAT_MODULE_MAPPINGS
        }.get(self.quant_type)
        if self.allow_emb and self.quant_type == 'qat':
            mapping_dict.update(get_embedding_qat_module_mappings().keys())
        if not self.allow_conv:
            conv_set = {nn.Conv1d, nn.Conv2d, nn.Conv3d,
                        nn.ConvTranspose1d, nn.ConvTranspose2d, nn.ConvTranspose3d}
            mapping_dict = {k: v for k, v in mapping_dict.items() if k not in conv_set}
        return set(mapping_dict)

    def get_qconfig(self):
        if self.dtype == torch.qint8:
            qconfig = {
                'dynamic': default_dynamic_qconfig,
                'static': default_qconfig,
                'qat': get_default_qat_qconfig(self.backend)
            }.get(self.quant_type, default_qconfig)
        elif self.dtype == torch.float16:
            qconfig = {
                'dynamic': float16_dynamic_qconfig,
                'static': float16_static_qconfig,
                'qat': get_default_qat_qconfig(self.backend)
            }.get(self.quant_type, default_qconfig)

        qconfig_mapping = QConfigMapping().set_global(qconfig)
        if self.allow_emb:
            qconfig_mapping.set_object_type(nn.Embedding, float_qparams_weight_only_qconfig)
            qconfig_mapping.set_object_type(nn.EmbeddingBag, float_qparams_weight_only_qconfig)

        print(f"[QCONFIG] Created qconfig mapping: {qconfig_mapping}")
        return get_flattened_qconfig_dict(qconfig_mapping)

    def _get_example_input(self, input_data: InputData):
        loader = input_data.features.val_dataloader
        example_input, _ = next(iter(loader))
        print(f"[DATA] Example input shape: {example_input.shape}")
        return example_input.to(self.device)

    def _init_model(self, input_data):
<<<<<<< HEAD
        self.model_before = input_data.target.to(self.device)
        if input_data.task.task_type.value.__contains__('forecasting'):
            self.trainer = BaseNeuralForecaster(self.qat_params)
        else:
            self.trainer = BaseNeuralModel(self.qat_params)
        self.trainer.model = self.model_before
        self.quant_model = deepcopy(self.model_before).eval()
=======
        self.model_before_quant = input_data.target.to(self.device)
        self.trainer = create_trainer_from_input_data(input_data, self.qat_params)
        self.trainer.model = self.model_before_quant
        self.quant_model = deepcopy(self.model_before_quant).eval()
>>>>>>> d340fd1f
        print("[MODEL] Model initialized and copied for quantization.")

    def _prepare_model(self, input_data: InputData):
        try:
            uninplace(self.quant_model)
            self.quant_model = ParentalReassembler.reassemble(self.quant_model)
            if hasattr(self.quant_model, 'fuse_model'):
                self.quant_model.fuse_model()
                print("[PREPARE] fuse_model executed.")
            propagate_qconfig_(self.quant_model, self.qconfig)
            for name, module in self.quant_model.named_modules():
                print(f"Module: {name}, qconfig: {module.qconfig}")
            self.data_batch_for_calib = self._get_example_input(input_data)

            QDQWrapper.add_quant_entry_exit(
                self.quant_model, *(self.data_batch_for_calib,), allow=self.allow, mode=self.quant_type
            )

            if self.quant_type == 'dynamic':
                self.quant_model.eval()
            elif self.quant_type == 'static':
                prepare(self.quant_model, inplace=True)
                self.quant_model.eval()
                with torch.no_grad():
                    for batch, _ in input_data.features.val_dataloader:
                        self.quant_model(batch.to(self.device))
            elif self.quant_type == 'qat':
                self.quant_model.train()
                prepare_qat(self.quant_model, inplace=True)

            print("[PREPARE] Model prepared successfully.")
            return self.quant_model

        except Exception as e:
            print("[PREPARE ERROR] Exception during preparation:")
            traceback.print_exc()
            return deepcopy(self.model_before).eval()

    def fit(self, input_data: InputData):
        self._init_model(input_data)
        self._init_hooks(input_data)
        self.quant_model = self._prepare_model(input_data)
        
        hook_args = {'model': self.quant_model}
        for hook in self._on_epoch_end:
            if hook.trigger(self.quant_type):
                hook.action(self.quant_type, hook_args)

        try:
            if self.quant_type == 'dynamic':
                self.quant_model = quantize_dynamic(
                    self.quant_model,
                    qconfig_spec=self.allow,
                    dtype=self.dtype,
                    inplace=True)
            else:
                convert(self.quant_model, inplace=True)

            print("[FIT] Quantization performed successfully.")
            self.model_after = self.quant_model
            if self.quant_type == 'qat':
                self.model_after._is_quantized = True 

        except Exception as e:
            print("[FIT ERROR] Exception during quantization:")
            traceback.print_exc()
            self.model_after = deepcopy(self.model_before).eval()
            
        return self.model_after

    def predict_for_fit(self, input_data: InputData, output_mode: str = "fedcore"):
        return self.model_after if output_mode == "fedcore" else self.model_before

    def predict(self, input_data: InputData, output_mode: str = "fedcore"):
        self.trainer.model = self.model_after if output_mode == "fedcore" else self.model_before
        return self.trainer.predict(input_data, output_mode)<|MERGE_RESOLUTION|>--- conflicted
+++ resolved
@@ -147,20 +147,10 @@
         return example_input.to(self.device)
 
     def _init_model(self, input_data):
-<<<<<<< HEAD
-        self.model_before = input_data.target.to(self.device)
-        if input_data.task.task_type.value.__contains__('forecasting'):
-            self.trainer = BaseNeuralForecaster(self.qat_params)
-        else:
-            self.trainer = BaseNeuralModel(self.qat_params)
-        self.trainer.model = self.model_before
-        self.quant_model = deepcopy(self.model_before).eval()
-=======
         self.model_before_quant = input_data.target.to(self.device)
         self.trainer = create_trainer_from_input_data(input_data, self.qat_params)
         self.trainer.model = self.model_before_quant
         self.quant_model = deepcopy(self.model_before_quant).eval()
->>>>>>> d340fd1f
         print("[MODEL] Model initialized and copied for quantization.")
 
     def _prepare_model(self, input_data: InputData):
@@ -197,7 +187,7 @@
         except Exception as e:
             print("[PREPARE ERROR] Exception during preparation:")
             traceback.print_exc()
-            return deepcopy(self.model_before).eval()
+            return deepcopy(self.model_before_quant).eval()
 
     def fit(self, input_data: InputData):
         self._init_model(input_data)
@@ -227,13 +217,13 @@
         except Exception as e:
             print("[FIT ERROR] Exception during quantization:")
             traceback.print_exc()
-            self.model_after = deepcopy(self.model_before).eval()
+            self.model_after = deepcopy(self.model_before_quant).eval()
             
         return self.model_after
 
     def predict_for_fit(self, input_data: InputData, output_mode: str = "fedcore"):
-        return self.model_after if output_mode == "fedcore" else self.model_before
+        return self.model_after if output_mode == "fedcore" else self.model_before_quant
 
     def predict(self, input_data: InputData, output_mode: str = "fedcore"):
-        self.trainer.model = self.model_after if output_mode == "fedcore" else self.model_before
+        self.trainer.model = self.model_after if output_mode == "fedcore" else self.model_before_quant
         return self.trainer.predict(input_data, output_mode)