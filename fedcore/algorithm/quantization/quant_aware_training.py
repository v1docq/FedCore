from copy import deepcopy
from typing import Optional


import torch
from fedot.core.data.data import InputData
from fedot.core.operations.operation_parameters import OperationParameters
from torch import optim, nn
from torch.ao.quantization.quantize import (convert, prepare_qat, propagate_qconfig_,)
from torch.ao.quantization.qconfig import get_default_qat_qconfig
<<<<<<< HEAD
from torch.ao.quantization.qconfig_mapping import get_default_qat_qconfig_mapping
# from torch.ao.quantization.q
from fedcore.algorithm.quantization.utils import ParentalReassembler, QDQWrapper, uninplace

from fedcore.algorithm.base_compression_model import BaseCompressionModel
from fedcore.architecture.comptutaional.devices import default_device
from fedcore.models.network_impl.base_nn_model import BaseNeuralModel
# from fedcore.neural_compressor.config import QuantizationAwareTrainingConfig
# from fedcore.neural_compressor.training import prepare_compression
=======
from fedcore.algorithm.quantization.utils import ParentalReassembler, QDQWrapper, uninplace
from torch.ao.quantization.qconfig_mapping import QConfigMapping
from fedcore.algorithm.base_compression_model import BaseCompressionModel
from fedcore.architecture.comptutaional.devices import default_device
from fedcore.models.network_impl.base_nn_model import BaseNeuralModel
from fedcore.algorithm.quantization.utils import get_flattened_qconfig_dict
from torch.ao.quantization.qconfig import float_qparams_weight_only_qconfig
>>>>>>> fd400d84

from torch.ao.quantization.quantization_mappings import DEFAULT_QAT_MODULE_MAPPINGS, get_embedding_qat_module_mappings

class QuantAwareModel(BaseCompressionModel):
    """Quantization aware training
    """
    def __init__(self, params: Optional[OperationParameters] = {}):
        super().__init__(params)
        self.epochs = params.get("epochs", 5)
        self.learning_rate = params.get("learning_rate", 0.001)
        self.backend = params.get('backend', 'x86')
<<<<<<< HEAD
        self.qconfig = params.get(
            "qconfig", get_default_qat_qconfig_mapping(self.backend).to_dict()
        )
        self.inplace = params.get('inplace', False)
        self.trainer = BaseNeuralModel(params)
        self.device = default_device()
=======
        self.allow_emb = params.get('allow_emb', False)
        self.allow: set = params.get('allow', set(DEFAULT_QAT_MODULE_MAPPINGS))
        self.inplace = params.get('inplace', False)
        self.trainer = BaseNeuralModel(params)
        self.device = default_device()
        self.qconfig = params.get(
            "qconfig", self.get_qconfig()
        )
        if self.allow_emb:
            self.allow.update(get_embedding_qat_module_mappings().keys())

    def get_qconfig(self):
        qconfig = QConfigMapping().set_global(get_default_qat_qconfig(self.backend))
        qconfig.set_object_type(nn.Embedding, 
                                float_qparams_weight_only_qconfig if self.allow_emb else None)
        qconfig.set_object_type(nn.EmbeddingBag, 
                                float_qparams_weight_only_qconfig if self.allow_emb else None)
        return get_flattened_qconfig_dict(qconfig)  
>>>>>>> fd400d84

    def _prepare_model(self, input_data: InputData, supplementary_data=None):
        model = (input_data.target
            if "predict" not in vars(input_data)
            else input_data.predict)
        if not self.inplace:
            model = deepcopy(model)
        ### TODO add check whether it is 
<<<<<<< HEAD
        uninplace(model)
        model = ParentalReassembler.reassemble(model, self.params.get('additional_mapping', None))
        propagate_qconfig_(model, self.qconfig)
        b = self.__get_example_input(input_data)
        QDQWrapper.add_quant_entry_exit(model, b)
=======
        # uninplace(model)
        model = ParentalReassembler.reassemble(model, self.params.get('additional_mapping', None))
        propagate_qconfig_(model, self.qconfig)
        b = self.__get_example_input(input_data)
        QDQWrapper.add_quant_entry_exit(model, b, allow=self.allow, mode='qat')
>>>>>>> fd400d84
        model.train()
        prepare_qat(model, inplace=True)
        self.trainer.model = model
        return model

    def __repr__(self):
        return f"{self.quant_type.upper()} Quantization"

    def fit(self, input_data: InputData, supplementary_data=None):
        self.model = self._prepare_model(
            input_data, supplementary_data
        )
        self.trainer.fit(input_data)
        convert(self.model, inplace=True)
        self.optimised_model = self.model.to('cpu')
        self.model._is_quantized = True

    def predict_for_fit(self, input_data: InputData, output_mode: str = "compress"):
        self.trainer.model = (
            self.optimised_model if output_mode == "compress" else self.model
        )
        return self.trainer.predict(input_data, output_mode)

    def predict(self, input_data: InputData, output_mode: str = "compress"):
        self.trainer.model = (
            self.optimised_model if output_mode == "compress" else self.model
        )
        return self.trainer.predict(input_data, output_mode)
    
    def __get_example_input(self, input_data: InputData):
        b = next(iter(input_data.features.calib_dataloader))
        if isinstance(b, (list, tuple)) and len(b) == 2:
            return b[0]
        return b<|MERGE_RESOLUTION|>--- conflicted
+++ resolved
@@ -8,17 +8,6 @@
 from torch import optim, nn
 from torch.ao.quantization.quantize import (convert, prepare_qat, propagate_qconfig_,)
 from torch.ao.quantization.qconfig import get_default_qat_qconfig
-<<<<<<< HEAD
-from torch.ao.quantization.qconfig_mapping import get_default_qat_qconfig_mapping
-# from torch.ao.quantization.q
-from fedcore.algorithm.quantization.utils import ParentalReassembler, QDQWrapper, uninplace
-
-from fedcore.algorithm.base_compression_model import BaseCompressionModel
-from fedcore.architecture.comptutaional.devices import default_device
-from fedcore.models.network_impl.base_nn_model import BaseNeuralModel
-# from fedcore.neural_compressor.config import QuantizationAwareTrainingConfig
-# from fedcore.neural_compressor.training import prepare_compression
-=======
 from fedcore.algorithm.quantization.utils import ParentalReassembler, QDQWrapper, uninplace
 from torch.ao.quantization.qconfig_mapping import QConfigMapping
 from fedcore.algorithm.base_compression_model import BaseCompressionModel
@@ -26,7 +15,6 @@
 from fedcore.models.network_impl.base_nn_model import BaseNeuralModel
 from fedcore.algorithm.quantization.utils import get_flattened_qconfig_dict
 from torch.ao.quantization.qconfig import float_qparams_weight_only_qconfig
->>>>>>> fd400d84
 
 from torch.ao.quantization.quantization_mappings import DEFAULT_QAT_MODULE_MAPPINGS, get_embedding_qat_module_mappings
 
@@ -38,14 +26,6 @@
         self.epochs = params.get("epochs", 5)
         self.learning_rate = params.get("learning_rate", 0.001)
         self.backend = params.get('backend', 'x86')
-<<<<<<< HEAD
-        self.qconfig = params.get(
-            "qconfig", get_default_qat_qconfig_mapping(self.backend).to_dict()
-        )
-        self.inplace = params.get('inplace', False)
-        self.trainer = BaseNeuralModel(params)
-        self.device = default_device()
-=======
         self.allow_emb = params.get('allow_emb', False)
         self.allow: set = params.get('allow', set(DEFAULT_QAT_MODULE_MAPPINGS))
         self.inplace = params.get('inplace', False)
@@ -64,7 +44,6 @@
         qconfig.set_object_type(nn.EmbeddingBag, 
                                 float_qparams_weight_only_qconfig if self.allow_emb else None)
         return get_flattened_qconfig_dict(qconfig)  
->>>>>>> fd400d84
 
     def _prepare_model(self, input_data: InputData, supplementary_data=None):
         model = (input_data.target
@@ -73,19 +52,11 @@
         if not self.inplace:
             model = deepcopy(model)
         ### TODO add check whether it is 
-<<<<<<< HEAD
-        uninplace(model)
-        model = ParentalReassembler.reassemble(model, self.params.get('additional_mapping', None))
-        propagate_qconfig_(model, self.qconfig)
-        b = self.__get_example_input(input_data)
-        QDQWrapper.add_quant_entry_exit(model, b)
-=======
         # uninplace(model)
         model = ParentalReassembler.reassemble(model, self.params.get('additional_mapping', None))
         propagate_qconfig_(model, self.qconfig)
         b = self.__get_example_input(input_data)
         QDQWrapper.add_quant_entry_exit(model, b, allow=self.allow, mode='qat')
->>>>>>> fd400d84
         model.train()
         prepare_qat(model, inplace=True)
         self.trainer.model = model
