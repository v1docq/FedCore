"""Training hooks for model quantization.

This module defines several quantization hooks that can be attached to
:class:`BaseNeuralModel`:

* :class:`DynamicQuantizationHook` – post-training dynamic quantization (PTQ)
  using :func:`torch.ao.quantization.quantize_dynamic`.
* :class:`StaticQuantizationHook` – post-training static quantization with
  calibration on a validation loader.
* :class:`QATHook` – quantization-aware training (QAT) hook that prepares
  the model for QAT and later converts it to a quantized version.

All hooks inherit from :class:`AbstractQuantizationHook`, which implements
common scheduling and backend configuration.
"""

from abc import abstractmethod
import torch
from torch import nn

<<<<<<< HEAD
from fedcore.models.network_impl.utils.hooks import BaseHook
=======
from fedcore.models.network_impl.hooks import BaseHook
from torch.ao.quantization import (quantize_dynamic)


class AbstractQuantizationHook(BaseHook):
    """Base class for quantization hooks.

    This abstract hook configures common quantization settings and provides a
    unified :meth:`action` implementation that:

    * sets the global quantized engine backend;
    * delegates to a subclass-specific :meth:`_child_action`;
    * marks the model as quantized via ``model._is_quantized = True``.

    Subclasses implement different quantization strategies (dynamic, static,
    QAT) by overriding :meth:`_child_action`.

    Parameters
    ----------
    quant_each : int
        Epoch interval at which the quantization hook should be fired.
        Passed to :meth:`BaseHook.is_epoch_arrived_default`. For QAT this
        may also be used as final conversion epoch.
    dtype :
        Target quantization dtype (e.g. ``torch.qint8``) used by
        :func:`torch.ao.quantization.quantize_dynamic` or other quant APIs.
    allowed_quant_module_mapping : set[nn.Module]
        Collection of module types that are allowed to be quantized (used as
        ``qconfig_spec`` for dynamic quantization).
    prepare_qat_after_epoch : int
        Epoch at which QAT preparation (``prepare_qat``) should be applied.
        Used only by :class:`QATHook`.
    quantized_engine_backend : str
        Name of the quantized engine backend
        (e.g. ``"fbgemm"`` or ``"qnnpack"``) assigned to
        ``torch.backends.quantized.engine`` before quantization.
    """
    _QUANT_TYPE = 'AbstractQuantizationHook'

    def __init__(self, 
                 quant_each: int, 
                 dtype, 
                 allowed_quant_module_mapping: set[nn.Module], 
                 prepare_qat_after_epoch: int,
                 quantized_engine_backend: str
        ):
        super().__init__()
        self.dtype = dtype
        self.quant_each = quant_each
        self.allowed_quant_module_mapping = allowed_quant_module_mapping
        self.prepare_qat_after_epoch = prepare_qat_after_epoch
        self.quantized_engine_backend = quantized_engine_backend

    @classmethod
    def check_init(cls, d: dict):
        """Check whether this hook type should be instantiated.

        Parameters
        ----------
        d : dict
            Hook configuration dictionary, expected to contain
            ``"quant_type"`` key.

        Returns
        -------
        bool
            ``True`` if the base :class:`BaseHook` conditions are satisfied
            and ``d["quant_type"]`` matches ``cls._QUANT_TYPE``, otherwise
            ``False``.
        """
        if (not super().check_init(d)):
            return False
        if d["quant_type"] != cls._QUANT_TYPE:
            return False
        return True
    
    @abstractmethod
    def _child_action(self, epoch, kws):
        """Subclass-specific quantization logic.

        This method must be implemented by concrete quantization hooks
        (:class:`DynamicQuantizationHook`, :class:`StaticQuantizationHook`,
        :class:`QATHook`). It is called from :meth:`action` after the
        quantized backend is set.

        Parameters
        ----------
        epoch : int
            Current epoch number.
        kws : dict
            Arbitrary keyword arguments passed from the trainer (e.g.
            loaders, extra metadata).
        """
        pass
    
    def action(self, epoch, kws):
        """Perform quantization step and mark the model as quantized.

        This method sets ``torch.backends.quantized.engine`` to the configured
        backend, delegates to :meth:`_child_action`, and then flags the model
        with ``_is_quantized = True``.

        Parameters
        ----------
        epoch : int
            Current epoch number.
        kws : dict
            Extra arguments from the trainer, forwarded to
            :meth:`_child_action`.
        """
        torch.backends.quantized.engine = self.quantized_engine_backend
        self._child_action(epoch, kws)
        self.model._is_quantized = True


class DynamicQuantizationHook(AbstractQuantizationHook):
    """Hook for dynamic post-training quantization (PTQ).

    At the scheduled epochs, this hook calls
    :func:`torch.ao.quantization.quantize_dynamic` on the model using the
    provided module mapping and dtype. The model is temporarily put into
    eval mode during quantization and then switched back to train mode.
>>>>>>> eb04f049

    Quantization type identifier: ``"dynamic"``.
    """
    _SUMMON_KEY = 'quant_type'
    HOOK_PLACE = 40
    _QUANT_TYPE = 'dynamic'

    def trigger(self, epoch, kws) -> bool:
        """Check whether dynamic quantization should run at this epoch.

        Parameters
        ----------
        epoch : int
            Current epoch number.
        kws : dict
            Extra arguments from the trainer (unused).

        Returns
        -------
        bool
            ``True`` if ``epoch`` matches the schedule defined by
            ``self.quant_each``, otherwise ``False``.
        """
        return self.is_epoch_arrived_default(epoch, self.quant_each)

    def _child_action(self, epoch, kws):
        """Apply dynamic quantization to the whole model.

        Parameters
        ----------
        epoch : int
            Current epoch number (unused).
        kws : dict
            Extra arguments from the trainer (unused).

        Notes
        -----
        The model is quantized in-place using ``quantize_dynamic``, with
        ``qconfig_spec`` taken from ``self.allowed_quant_module_mapping``.
        """
        print("[HOOK] Performing Dynamic PTQ hook operations.")
        self.model.eval()
        quantize_dynamic(
                    self.model,
                    qconfig_spec=self.allowed_quant_module_mapping,
                    dtype=self.dtype,
                    inplace=True)
        self.model.train()
        print("[HOOK] Dynamic PTQ setup completed.")


class StaticQuantizationHook(AbstractQuantizationHook):
    """Hook for static post-training quantization with calibration.

    At the scheduled epochs, this hook:

    1. Puts the model into eval mode.
    2. Calls :func:`torch.quantization.prepare` to insert observers.
    3. Runs a calibration pass over ``kws["val_loader"]`` under
       ``torch.no_grad()``.
    4. Calls :func:`torch.quantization.convert` to produce the quantized
       model.
    5. Switches the model back to train mode.

    Quantization type identifier: ``"static"``.
    """
    _SUMMON_KEY = 'quant_type'
    HOOK_PLACE = 40
    _QUANT_TYPE = 'static'

    def trigger(self, epoch, kws):
        """Check whether static quantization should run at this epoch.

        Parameters
        ----------
        epoch : int
            Current epoch number.
        kws : dict
            Extra arguments from the trainer (unused).

        Returns
        -------
        bool
            ``True`` if ``epoch`` matches the schedule defined by
            ``self.quant_each``, otherwise ``False``.
        """
        return self.is_epoch_arrived_default(epoch, self.quant_each)

    def _child_action(self, epoch, kws):
        """Run prepare–calibrate–convert static PTQ pipeline.

        Parameters
        ----------
        epoch : int
            Current epoch number (unused).
        kws : dict
            Dictionary expected to contain ``"val_loader"`` with a validation
            dataloader for calibration.
        """
        self.model.eval()
        torch.quantization.prepare(self.model, inplace=True)
        
        with torch.no_grad():
            for data, _ in kws['val_loader']:
                self.model(data.to(self.hookable_trainer.device))
        
        torch.quantization.convert(self.model, inplace=True)
        self.model.train()


class QATHook(AbstractQuantizationHook):
    """Hook for quantization-aware training (QAT).

    This hook has two distinct phases controlled by epochs:

    * At ``epoch == prepare_qat_after_epoch`` it prepares the model for QAT
      by calling :func:`torch.quantization.prepare_qat` in-place.
    * At ``epoch == quant_each`` (or at the last epoch if ``quant_each == -1``),
      it converts the QAT-prepared model into a quantized model via
      :func:`torch.quantization.convert`.

    Between these two phases, the trainer can perform regular training steps
    on the QAT-prepared model.

    Quantization type identifier: ``"qat"``.
    """
    _SUMMON_KEY = 'quant_type'
    HOOK_PLACE = 40
    _QUANT_TYPE = 'qat'
        
    def trigger(self, epoch, kws) -> bool:
        """Determine whether to prepare QAT or convert at the current epoch.

        Parameters
        ----------
        epoch : int
            Current epoch number.
        kws : dict
            Extra arguments from the trainer (unused).

        Returns
        -------
        bool
            ``True`` if either QAT preparation or final conversion should
            occur at this epoch, otherwise ``False``.
        """
        if (epoch == self.prepare_qat_after_epoch):
            return True
        elif (epoch == self.quant_each or (self.quant_each == -1 and epoch == self.hookable_trainer.epochs)):
            return True
        return False

    def _child_action(self, epoch, kws):
        """Run QAT preparation or final conversion depending on the epoch.

        Parameters
        ----------
        epoch : int
            Current epoch number.
        kws : dict
            Extra arguments from the trainer (unused).

        Notes
        -----
        * At ``epoch == prepare_qat_after_epoch``:
          :func:`torch.quantization.prepare_qat` is called in-place.
        * At ``epoch == quant_each`` or if ``quant_each == -1`` and this is
          the last epoch:
          the model is converted to a quantized version via
          :func:`torch.quantization.convert`.
        """
        if (epoch == self.prepare_qat_after_epoch):
            torch.quantization.prepare_qat(self.model, inplace=True)
        elif (epoch == self.quant_each or (self.quant_each == -1 and epoch == self.hookable_trainer.epochs)):
            self.model.eval()
            torch.quantization.convert(self.model, inplace=True)
            self.model.train()<|MERGE_RESOLUTION|>--- conflicted
+++ resolved
@@ -14,188 +14,42 @@
 common scheduling and backend configuration.
 """
 
-from abc import abstractmethod
 import torch
-from torch import nn
+from torch import nn, optim
+from enum import Enum
 
-<<<<<<< HEAD
 from fedcore.models.network_impl.utils.hooks import BaseHook
-=======
-from fedcore.models.network_impl.hooks import BaseHook
-from torch.ao.quantization import (quantize_dynamic)
 
 
-class AbstractQuantizationHook(BaseHook):
-    """Base class for quantization hooks.
-
-    This abstract hook configures common quantization settings and provides a
-    unified :meth:`action` implementation that:
-
-    * sets the global quantized engine backend;
-    * delegates to a subclass-specific :meth:`_child_action`;
-    * marks the model as quantized via ``model._is_quantized = True``.
-
-    Subclasses implement different quantization strategies (dynamic, static,
-    QAT) by overriding :meth:`_child_action`.
-
-    Parameters
-    ----------
-    quant_each : int
-        Epoch interval at which the quantization hook should be fired.
-        Passed to :meth:`BaseHook.is_epoch_arrived_default`. For QAT this
-        may also be used as final conversion epoch.
-    dtype :
-        Target quantization dtype (e.g. ``torch.qint8``) used by
-        :func:`torch.ao.quantization.quantize_dynamic` or other quant APIs.
-    allowed_quant_module_mapping : set[nn.Module]
-        Collection of module types that are allowed to be quantized (used as
-        ``qconfig_spec`` for dynamic quantization).
-    prepare_qat_after_epoch : int
-        Epoch at which QAT preparation (``prepare_qat``) should be applied.
-        Used only by :class:`QATHook`.
-    quantized_engine_backend : str
-        Name of the quantized engine backend
-        (e.g. ``"fbgemm"`` or ``"qnnpack"``) assigned to
-        ``torch.backends.quantized.engine`` before quantization.
-    """
-    _QUANT_TYPE = 'AbstractQuantizationHook'
-
-    def __init__(self, 
-                 quant_each: int, 
-                 dtype, 
-                 allowed_quant_module_mapping: set[nn.Module], 
-                 prepare_qat_after_epoch: int,
-                 quantized_engine_backend: str
-        ):
-        super().__init__()
-        self.dtype = dtype
-        self.quant_each = quant_each
-        self.allowed_quant_module_mapping = allowed_quant_module_mapping
-        self.prepare_qat_after_epoch = prepare_qat_after_epoch
-        self.quantized_engine_backend = quantized_engine_backend
-
-    @classmethod
-    def check_init(cls, d: dict):
-        """Check whether this hook type should be instantiated.
-
-        Parameters
-        ----------
-        d : dict
-            Hook configuration dictionary, expected to contain
-            ``"quant_type"`` key.
-
-        Returns
-        -------
-        bool
-            ``True`` if the base :class:`BaseHook` conditions are satisfied
-            and ``d["quant_type"]`` matches ``cls._QUANT_TYPE``, otherwise
-            ``False``.
-        """
-        if (not super().check_init(d)):
-            return False
-        if d["quant_type"] != cls._QUANT_TYPE:
-            return False
-        return True
-    
-    @abstractmethod
-    def _child_action(self, epoch, kws):
-        """Subclass-specific quantization logic.
-
-        This method must be implemented by concrete quantization hooks
-        (:class:`DynamicQuantizationHook`, :class:`StaticQuantizationHook`,
-        :class:`QATHook`). It is called from :meth:`action` after the
-        quantized backend is set.
-
-        Parameters
-        ----------
-        epoch : int
-            Current epoch number.
-        kws : dict
-            Arbitrary keyword arguments passed from the trainer (e.g.
-            loaders, extra metadata).
-        """
-        pass
-    
-    def action(self, epoch, kws):
-        """Perform quantization step and mark the model as quantized.
-
-        This method sets ``torch.backends.quantized.engine`` to the configured
-        backend, delegates to :meth:`_child_action`, and then flags the model
-        with ``_is_quantized = True``.
-
-        Parameters
-        ----------
-        epoch : int
-            Current epoch number.
-        kws : dict
-            Extra arguments from the trainer, forwarded to
-            :meth:`_child_action`.
-        """
-        torch.backends.quantized.engine = self.quantized_engine_backend
-        self._child_action(epoch, kws)
-        self.model._is_quantized = True
-
-
-class DynamicQuantizationHook(AbstractQuantizationHook):
+class DynamicQuantizationHook(BaseHook):
     """Hook for dynamic post-training quantization (PTQ).
 
     At the scheduled epochs, this hook calls
     :func:`torch.ao.quantization.quantize_dynamic` on the model using the
     provided module mapping and dtype. The model is temporarily put into
     eval mode during quantization and then switched back to train mode.
->>>>>>> eb04f049
 
     Quantization type identifier: ``"dynamic"``.
     """
-    _SUMMON_KEY = 'quant_type'
-    HOOK_PLACE = 40
-    _QUANT_TYPE = 'dynamic'
+    _SUMMON_KEY = 'quantization'
+    _hook_place = 'post'
 
-    def trigger(self, epoch, kws) -> bool:
-        """Check whether dynamic quantization should run at this epoch.
+    def __init__(self, params, model):
+        super().__init__(params, model)
+        self.dtype = params.get('dtype', None)
 
-        Parameters
-        ----------
-        epoch : int
-            Current epoch number.
-        kws : dict
-            Extra arguments from the trainer (unused).
+    def trigger(self, quant_type, **kwargs):
+        return quant_type == 'dynamic'
 
-        Returns
-        -------
-        bool
-            ``True`` if ``epoch`` matches the schedule defined by
-            ``self.quant_each``, otherwise ``False``.
-        """
-        return self.is_epoch_arrived_default(epoch, self.quant_each)
-
-    def _child_action(self, epoch, kws):
-        """Apply dynamic quantization to the whole model.
-
-        Parameters
-        ----------
-        epoch : int
-            Current epoch number (unused).
-        kws : dict
-            Extra arguments from the trainer (unused).
-
-        Notes
-        -----
-        The model is quantized in-place using ``quantize_dynamic``, with
-        ``qconfig_spec`` taken from ``self.allowed_quant_module_mapping``.
-        """
+    def action(self, quant_type, kws):
         print("[HOOK] Performing Dynamic PTQ hook operations.")
-        self.model.eval()
-        quantize_dynamic(
-                    self.model,
-                    qconfig_spec=self.allowed_quant_module_mapping,
-                    dtype=self.dtype,
-                    inplace=True)
-        self.model.train()
+        model = kws['model']
+        model.eval()
+        model.to(self.params['device'])
         print("[HOOK] Dynamic PTQ setup completed.")
 
 
-class StaticQuantizationHook(AbstractQuantizationHook):
+class StaticQuantizationHook(BaseHook):
     """Hook for static post-training quantization with calibration.
 
     At the scheduled epochs, this hook:
@@ -210,11 +64,10 @@
 
     Quantization type identifier: ``"static"``.
     """
-    _SUMMON_KEY = 'quant_type'
-    HOOK_PLACE = 40
-    _QUANT_TYPE = 'static'
+    _SUMMON_KEY = 'quantization'
+    _hook_place = 'post'
 
-    def trigger(self, epoch, kws):
+    def trigger(self, quant_type, **kwargs):
         """Check whether static quantization should run at this epoch.
 
         Parameters
@@ -230,9 +83,9 @@
             ``True`` if ``epoch`` matches the schedule defined by
             ``self.quant_each``, otherwise ``False``.
         """
-        return self.is_epoch_arrived_default(epoch, self.quant_each)
+        return quant_type == 'static'
 
-    def _child_action(self, epoch, kws):
+    def action(self, quant_type, kws):
         """Run prepare–calibrate–convert static PTQ pipeline.
 
         Parameters
@@ -243,18 +96,13 @@
             Dictionary expected to contain ``"val_loader"`` with a validation
             dataloader for calibration.
         """
-        self.model.eval()
-        torch.quantization.prepare(self.model, inplace=True)
-        
+        model = kws['model'].eval().to(self.params['device'])
         with torch.no_grad():
-            for data, _ in kws['val_loader']:
-                self.model(data.to(self.hookable_trainer.device))
-        
-        torch.quantization.convert(self.model, inplace=True)
-        self.model.train()
+            for data, _ in self.params['input_data'].features.val_dataloader:
+                model(data.to(self.params['device']))
 
 
-class QATHook(AbstractQuantizationHook):
+class QATHook(BaseHook):
     """Hook for quantization-aware training (QAT).
 
     This hook has two distinct phases controlled by epochs:
@@ -270,11 +118,20 @@
 
     Quantization type identifier: ``"qat"``.
     """
-    _SUMMON_KEY = 'quant_type'
-    HOOK_PLACE = 40
-    _QUANT_TYPE = 'qat'
+    _SUMMON_KEY = 'quantization'
+    _hook_place = 'post'
+
+    def __init__(self, params, model):
+        super().__init__(params, model)
+        self.epochs = params.get("epochs", 2)
+        self.optimizer = params.get("optimizer", optim.Adam)
+        self.criterion = params.get("criterion", nn.CrossEntropyLoss())
+        self.learning_rate = params.get("lr", 0.001)
+        self.train_dataloader = params['input_data'].features.train_dataloader
+        if isinstance(self.criterion, tuple):
+            self.criterion = self.criterion[0]
         
-    def trigger(self, epoch, kws) -> bool:
+    def trigger(self, quant_type, **kwargs):
         """Determine whether to prepare QAT or convert at the current epoch.
 
         Parameters
@@ -290,13 +147,9 @@
             ``True`` if either QAT preparation or final conversion should
             occur at this epoch, otherwise ``False``.
         """
-        if (epoch == self.prepare_qat_after_epoch):
-            return True
-        elif (epoch == self.quant_each or (self.quant_each == -1 and epoch == self.hookable_trainer.epochs)):
-            return True
-        return False
+        return quant_type == 'qat'
 
-    def _child_action(self, epoch, kws):
+    def action(self, quant_type, kws):
         """Run QAT preparation or final conversion depending on the epoch.
 
         Parameters
@@ -315,9 +168,28 @@
           the model is converted to a quantized version via
           :func:`torch.quantization.convert`.
         """
-        if (epoch == self.prepare_qat_after_epoch):
-            torch.quantization.prepare_qat(self.model, inplace=True)
-        elif (epoch == self.quant_each or (self.quant_each == -1 and epoch == self.hookable_trainer.epochs)):
-            self.model.eval()
-            torch.quantization.convert(self.model, inplace=True)
-            self.model.train()+        print("[HOOK] Performing QAT training hook.")
+        model = kws['model']
+        model.train()
+        model.to(self.params['device'])
+        optimizer = self.optimizer(model.parameters())
+        criterion = self.criterion
+
+        for epoch in range(self.epochs):
+            print(f"[HOOK] QAT epoch {epoch+1}/{self.epochs} started.")
+            for batch_idx, (data, target) in enumerate(self.train_dataloader):
+                data, target = data.to(self.params['device']), target.to(self.params['device'])
+                optimizer.zero_grad()
+                output = model(data)
+                loss = criterion(output, target)
+                loss.backward()
+                optimizer.step()
+                if batch_idx % 50 == 0:
+                    print(f"[HOOK][Epoch: {epoch+1}] Batch {batch_idx+1} Loss: {loss.item():.4f}")
+        print("[HOOK] QAT training completed.")
+
+
+class QuantizationHooks(Enum):
+    DYNAMIC_QUANTIZATION_HOOK = DynamicQuantizationHook
+    STATIC_QUANTIZATION_HOOK = StaticQuantizationHook
+    QAT_HOOK = QATHook