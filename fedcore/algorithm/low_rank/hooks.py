"""Hooks for rank pruning of low-rank–decomposed layers.

This module defines hook classes that perform one-shot or dynamic rank pruning
for layers implementing :class:`IDecomposed`. The hooks are intended to be
registered in :class:`BaseNeuralModel` and use its ``params`` and ``model``
attributes to control pruning behaviour.
"""

from enum import Enum
from math import ceil
import torch
import numpy as np
from fedcore.algorithm.low_rank.rank_pruning import rank_threshold_pruning_in_place
from fedcore.architecture.abstraction.accessor import Accessor
<<<<<<< HEAD
from fedcore.models.network_impl.utils.hooks import BaseHook
=======
from fedcore.models.network_impl.hooks import BaseHook
from typing import TYPE_CHECKING
if TYPE_CHECKING:
    from fedcore.models.network_impl.base_nn_model import BaseNeuralModel


>>>>>>> eb04f049
from fedcore.models.network_impl.decomposed_layers import IDecomposed


class OnetimeRankPruner(BaseHook):
    """Single-shot rank pruning hook for decomposed layers.

    This hook performs rank pruning exactly once, when the configured epoch
    is reached. It scans all modules of the attached model, finds instances
    of :class:`IDecomposed`, and applies threshold-based pruning to their
    singular values (or other rank-defining parameters), followed by composing
    weights for inference.

    The hook reads the following parameters from ``self.params`` / trainer
    configuration:

    * ``rank_prune_each`` (int): epoch at which to run pruning.
    * ``non_adaptive_threshold`` (float): threshold for pruning singular values.
    * ``strategy`` (str): pruning strategy, forwarded to
      :func:`rank_threshold_pruning_in_place`.
    """
    _SUMMON_KEY = ('rank_prune_each', 'strategy')
    _hook_place = 50

    def __init__(self):
        """Initialize the one-time rank pruner."""
        super().__init__()
        self.__done = False

    @classmethod
    def check_init(cls, d: dict):
        """Check whether this hook should be instantiated from config.

        Parameters
        ----------
        d : dict
            Configuration dictionary (usually a subset of trainer params).

        Returns
        -------
        bool
            ``True`` if the hook should be created for the given config,
            ``False`` otherwise.

        Notes
        -----
        The hook is enabled when the ``strategy`` key is present and differs
        from ``"cuttlefish"`` (which is reserved for dynamic pruning).
        """
        strategy = d.get('strategy', '') 
        if strategy and strategy != 'cuttlefish':
            return True
        return False

    def trigger(self, epoch, kws) -> bool:
        """Decide whether pruning should be executed at the current epoch.

        Parameters
        ----------
        epoch : int
            Current training epoch (0-based or 1-based, depending on trainer).
        kws : dict
            Additional keyword arguments passed by the trainer (unused here).

        Returns
        -------
        bool
            ``True`` if the pruning action should be executed at this epoch,
            ``False`` otherwise.
        """
        if self.__done:
            return False
        rank_prune_each = self.params.get('rank_prune_each', -1)
        return self.is_epoch_arrived_default(epoch, rank_prune_each)
    
    def action(self, epoch, kws):
        """Perform one-shot rank pruning of all decomposed layers.

        Parameters
        ----------
        epoch : int
            Current training epoch (unused, provided for hook API).
        kws : dict
            Additional keyword arguments passed by the trainer (unused).

        Notes
        -----
        After pruning, ``compose_weight_for_inference`` is called on each
        pruned :class:`IDecomposed` layer to update its weight representation.
        """
        self.__done = True
        non_adaptive_threshold = self.params.get('non_adaptive_threshold', .75)
        strategy = self.params.get('strategy', 'explained_variance')
        for name, module in self.model.named_modules():
            if isinstance(module, IDecomposed): 
                rank_threshold_pruning_in_place(decomposed_module=module,
                                       threshold=non_adaptive_threshold,
                                       strategy=strategy,
                                       module_name=name)
                module.compose_weight_for_inference()


class DynamicRankPruner(BaseHook):
    """Dynamic (plateau-based) rank pruning hook for decomposed layers.

    This hook tracks effective ranks of :class:`IDecomposed` layers over
    training and performs pruning when the rank estimate enters a plateau
    region. The rank is estimated via a stable-rank–like functional of the
    singular-value tensor ``S`` and is adjusted according to an initial
    normalization factor.

    Expected parameters in the attached trainer:

    * ``n_plateau`` (int): window length (in epochs) to detect plateaus.
    * ``pl_thr`` (float): threshold for changes in rank history to be treated
      as a plateau.
    * ``sv_thr`` (float): singular-value threshold for initial rank estimate.
    """
    _SUMMON_KEY = 'n_plateau'
    _hook_place = 50

    _RANK_ATTR = '_effective_rank'

    def link_to_trainer(self, hookable_trainer: 'BaseNeuralModel'):
        """Attach the hook to a trainer and initialize tracking structures.

        Parameters
        ----------
        hookable_trainer : BaseNeuralModel
            Trainer or model wrapper that provides ``params`` and ``model``
            attributes used by the hook.
        """
        super().link_to_trainer(hookable_trainer)
        self.n_plateau : int = hookable_trainer.params.get('n_plateau', 5)
        self.pl_thr : float = hookable_trainer.params.get('pl_thr', 1e-2)
        self.sv_thr : float = hookable_trainer.params.get('sv_thr', 1e-5)
        self.traced_layers: dict = self._prepare_mapping()
        self.traced_layers_ksis = self._get_ksis()

    def _S_gen(self, model: torch.nn.Module):
        """Yield (name, S) pairs for all decomposed layers' singular values.

        Parameters
        ----------
        model : torch.nn.Module
            The model whose modules should be scanned.

        Yields
        ------
        Tuple[str, torch.nn.Parameter]
            Names and parameters whose names end with ``\"S\"`` belonging to
            modules implementing :class:`IDecomposed`.
        """
        decomposed_layers = (layer for layer in model.modules() if isinstance(layer, IDecomposed))
        nparams_of_decomposed = (np for layer in decomposed_layers
                                 for np in layer.named_parameters()
                                    if np[0].endswith("S"))
        return nparams_of_decomposed

    def _prepare_mapping(self):
        """Initialize history of rank estimates for all tracked parameters.

        Returns
        -------
        dict[str, list[int]]
            Mapping from parameter name to a list containing the initial
            (integer) rank estimate computed from its singular values.
        """
        """Returns initial rank of weight matrices estimated via SVD"""
        return {name: [torch.sum((S > self.sv_thr))] for name, S in self._S_gen(self.model)}
    
    def _get_ksis(self):
        """Compute normalization factors for stable-rank tracking.

        Returns
        -------
        dict[str, float]
            Mapping from parameter name to the ratio between the initial
            rank estimate and its stable-rank estimate.
        """
        return {name: self.traced_layers[name][0] / self._estimate_stable_rank(S) for name, S in self._S_gen(self.model)}
    
    def _estimate_stable_rank(self, S: torch.Tensor):
        """Estimate a stable-rank–like measure from singular values.

        Parameters
        ----------
        S : torch.Tensor
            Singular values (or analogous spectrum) of a decomposed matrix.

        Returns
        -------
        torch.Tensor
            Stable-rank estimate defined as ``sum(S**2) / max(S)**2``.
        """
        return (S ** 2).sum() / S.max() ** 2
    
    def _update_stable_ranks(self):
        """Update rank histories for all tracked parameters.

        Notes
        -----
        For each tracked parameter, the new entry in its history is computed
        as ``ksi * stable_rank(current_S)``, where ``ksi`` is the
        normalization factor computed at initialization time and
        ``current_S`` is obtained via :class:`Accessor` from the model.
        """
        for name, history in self.traced_layers.items():
            history.append(
                self.traced_layers_ksis[name] * self._estimate_stable_rank(
                    Accessor.get_module(self.model, name)
                )
            )

    def trigger(self, epoch, kws) -> bool:
        """Check whether any layer has reached a plateau and should be pruned.

        Parameters
        ----------
        epoch : int
            Current training epoch.
        kws : dict
            Additional keyword arguments passed by the trainer (unused).

        Returns
        -------
        bool
            ``True`` if at least one parameter should be pruned according to
            the plateau criterion, ``False`` otherwise.

        Side Effects
        ------------
        Populates ``self.trigger_result`` with a mapping from parameter name
        to the target rank (integer) for pruning.
        """
        self._estimate_stable_rank()
        to_prune = {}
        for n, history in self.traced_layers:
            if (np.abs(np.diff(history[-max(len(history), self.n_plateau + 1):])) < self.pl_thr).all():
                to_prune[n] = ceil(history[-1])
        self.trigger_result = to_prune
        return bool(to_prune)
    
    def action(self, epoch, kws):
        """Apply effective-rank updates to layers marked for pruning.

        Parameters
        ----------
        epoch : int
            Current training epoch (unused, provided for hook API).
        kws : dict
            Additional keyword arguments passed by the trainer (unused).

        Notes
        -----
        For each entry in ``self.trigger_result`` the corresponding module is
        located via :class:`Accessor`, its ``_effective_rank`` attribute is
        set to the target rank, and the parameter is removed from the tracking
        dictionary so that it is not updated further.
        """
        for name, rank in self.trigger_result.items():
            layer_name = '.'.join(name.split('.')[:-1])
            layer = Accessor.get_module(self.model, layer_name)
            setattr(layer, self._RANK_ATTR, rank)
            self.traced_layers.pop(name, None) 


class LRHooks(Enum):
    """Enumeration of available low-rank pruning hook types.

    Members
    -------
    onetime
        One-shot threshold-based rank pruning
        (:class:`OnetimeRankPruner`).
    cuttlefish
        Dynamic plateau-based rank pruning
        (:class:`DynamicRankPruner`).
    """
    onetime = OnetimeRankPruner
    cuttlefish = DynamicRankPruner<|MERGE_RESOLUTION|>--- conflicted
+++ resolved
@@ -7,21 +7,15 @@
 """
 
 from enum import Enum
-from math import ceil
+from math import floor, ceil
+
 import torch
-import numpy as np
-from fedcore.algorithm.low_rank.rank_pruning import rank_threshold_pruning_in_place
+from numpy import diff, abs as npabs
+
+
+from fedcore.algorithm.low_rank.rank_pruning import rank_threshold_pruning
 from fedcore.architecture.abstraction.accessor import Accessor
-<<<<<<< HEAD
 from fedcore.models.network_impl.utils.hooks import BaseHook
-=======
-from fedcore.models.network_impl.hooks import BaseHook
-from typing import TYPE_CHECKING
-if TYPE_CHECKING:
-    from fedcore.models.network_impl.base_nn_model import BaseNeuralModel
-
-
->>>>>>> eb04f049
 from fedcore.models.network_impl.decomposed_layers import IDecomposed
 
 
@@ -45,13 +39,13 @@
     _SUMMON_KEY = ('rank_prune_each', 'strategy')
     _hook_place = 50
 
-    def __init__(self):
+    def __init__(self, params, model):
         """Initialize the one-time rank pruner."""
-        super().__init__()
+        super().__init__(params, model)
         self.__done = False
 
     @classmethod
-    def check_init(cls, d: dict):
+    def check_init(cls, params):
         """Check whether this hook should be instantiated from config.
 
         Parameters
@@ -70,7 +64,7 @@
         The hook is enabled when the ``strategy`` key is present and differs
         from ``"cuttlefish"`` (which is reserved for dynamic pruning).
         """
-        strategy = d.get('strategy', '') 
+        strategy = params.get('strategy', '') 
         if strategy and strategy != 'cuttlefish':
             return True
         return False
@@ -94,7 +88,12 @@
         if self.__done:
             return False
         rank_prune_each = self.params.get('rank_prune_each', -1)
-        return self.is_epoch_arrived_default(epoch, rank_prune_each)
+        if not rank_prune_each:
+            return False
+        if rank_prune_each != -1:
+            return not epoch % rank_prune_each
+        else:
+            return epoch == self.params.get('epochs', 1)
     
     def action(self, epoch, kws):
         """Perform one-shot rank pruning of all decomposed layers.
@@ -116,7 +115,7 @@
         strategy = self.params.get('strategy', 'explained_variance')
         for name, module in self.model.named_modules():
             if isinstance(module, IDecomposed): 
-                rank_threshold_pruning_in_place(decomposed_module=module,
+                rank_threshold_pruning(decomposed_module=module,
                                        threshold=non_adaptive_threshold,
                                        strategy=strategy,
                                        module_name=name)
@@ -142,23 +141,14 @@
     _SUMMON_KEY = 'n_plateau'
     _hook_place = 50
 
-    _RANK_ATTR = '_effective_rank'
-
-    def link_to_trainer(self, hookable_trainer: 'BaseNeuralModel'):
-        """Attach the hook to a trainer and initialize tracking structures.
-
-        Parameters
-        ----------
-        hookable_trainer : BaseNeuralModel
-            Trainer or model wrapper that provides ``params`` and ``model``
-            attributes used by the hook.
-        """
-        super().link_to_trainer(hookable_trainer)
-        self.n_plateau : int = hookable_trainer.params.get('n_plateau', 5)
-        self.pl_thr : float = hookable_trainer.params.get('pl_thr', 1e-2)
-        self.sv_thr : float = hookable_trainer.params.get('sv_thr', 1e-5)
+    def __init__(self, params, model):
+        super().__init__(params, model)
+        self.n_plateau : int= params.get('n_plateau', 5)
+        self.pl_thr : float = params.get('pl_thr', 1e-2)
+        self.sv_thr : float = params.get('sv_thr', 1e-5)
         self.traced_layers: dict = self._prepare_mapping()
         self.traced_layers_ksis = self._get_ksis()
+        self.rank_attr = '_effective_rank'
 
     def _S_gen(self, model: torch.nn.Module):
         """Yield (name, S) pairs for all decomposed layers' singular values.
@@ -235,7 +225,7 @@
                 )
             )
 
-    def trigger(self, epoch, kws) -> bool:
+    def trigger(self, epoch, kws) -> dict:
         """Check whether any layer has reached a plateau and should be pruned.
 
         Parameters
@@ -259,10 +249,10 @@
         self._estimate_stable_rank()
         to_prune = {}
         for n, history in self.traced_layers:
-            if (np.abs(np.diff(history[-max(len(history), self.n_plateau + 1):])) < self.pl_thr).all():
+            if (npabs(diff(history[-max(len(history), self.n_plateau + 1):])) < self.pl_thr).all():
                 to_prune[n] = ceil(history[-1])
         self.trigger_result = to_prune
-        return bool(to_prune)
+        return to_prune
     
     def action(self, epoch, kws):
         """Apply effective-rank updates to layers marked for pruning.
@@ -284,9 +274,8 @@
         for name, rank in self.trigger_result.items():
             layer_name = '.'.join(name.split('.')[:-1])
             layer = Accessor.get_module(self.model, layer_name)
-            setattr(layer, self._RANK_ATTR, rank)
-            self.traced_layers.pop(name, None) 
-
+            setattr(layer, self.rank_attr, rank)
+            self.traced_layers.pop(name, None)  
 
 class LRHooks(Enum):
     """Enumeration of available low-rank pruning hook types.
