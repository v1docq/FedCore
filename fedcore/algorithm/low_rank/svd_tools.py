--- conflicted
+++ resolved
@@ -17,13 +17,13 @@
 )
 
 __all__ = [
-    'decompose_module_in_place',
+    'decompose_module',
     'load_svd_state_dict'
 ]
 
-def decompose_module_in_place(
+def decompose_module(
     model: Module,
-    decomposing_mode: Optional[str] = "channel",
+    decomposing_mode: Optional[str] = True,
     decomposer: Literal['svd', 'cur', 'rsvd'] = 'svd',
     compose_mode: str = None,
     decomposer_params: dict = None,
@@ -40,24 +40,15 @@
     device = extract_device(model)
     for name, module in model.named_children():
         if len(list(module.children())) > 0:
-<<<<<<< HEAD
             decompose_module(
-                module, decomposing_mode=decomposing_mode, decomposer=decomposer, 
+                module, decomposing_mode=decomposing_mode, decomposer=decomposer,
                 compose_mode=compose_mode, decomposer_params=decomposer_params
-=======
-            decompose_module_in_place(
-                module, decomposing_mode=decomposing_mode, decomposer=decomposer, compose_mode=compose_mode
->>>>>>> eb04f049
             )
         decomposed_analogue = _map_decomposed_cls(module)
         if decomposed_analogue is not None:
             new_module = decomposed_analogue(
-<<<<<<< HEAD
-                module, decomposing_mode=decomposing_mode, decomposer=decomposer, 
+                module, decomposing_mode=decomposing_mode, decomposer=decomposer,
                 compose_mode=compose_mode, decomposer_params=decomposer_params
-=======
-                module, True, decomposing_mode=decomposing_mode, decomposer=decomposer, compose_mode=compose_mode
->>>>>>> eb04f049
             ).to(device)
             setattr(model, name, new_module)
 
@@ -93,22 +84,17 @@
         decomposer_params: Parameters for decomposer from tdecomp API (rank, distortion_factor, etc.)
     """
     state_dict = torch.load(state_dict_path, map_location="cpu")
-<<<<<<< HEAD
     decompose_module(
         model=model, decomposing_mode=decomposing_mode, compose_mode=compose_mode,
         decomposer_params=decomposer_params
-=======
-    decompose_module_in_place(
-        model=model, decomposing_mode=decomposing_mode, compose_mode=compose_mode
->>>>>>> eb04f049
     )
     _load_svd_params(model, state_dict)
     model.load_state_dict(state_dict)
 
 
-def _map_decomposed_cls(module: torch.nn.Module) -> Optional[type[IDecomposed]]:
+def _map_decomposed_cls(inst: torch.nn.Module) -> Optional[IDecomposed]:
     for decomposable, decomposed in DECOMPOSABLE_LAYERS.items():
-        if (not type(module) in PROHIBIT_TO_DECOMPOSE
-            and isinstance(module, decomposable) 
-            and not isinstance(module, IDecomposed)):
+        if (not type(isinstance) in PROHIBIT_TO_DECOMPOSE 
+            and isinstance(inst, decomposable) 
+            and not isinstance(inst, IDecomposed)):
             return decomposed