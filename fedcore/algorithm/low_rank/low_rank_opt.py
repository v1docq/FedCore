--- conflicted
+++ resolved
@@ -1,4 +1,14 @@
-<<<<<<< HEAD
+"""Low-rank (SVD-based) compression model wrapper.
+
+This module defines :class:`LowRankModel`, a compression wrapper around
+:class:`BaseNeuralModel` that:
+
+* injects low-rank–specific hooks (see :data:`LRHooks`);
+* trains the base model;
+* decomposes supported layers in-place using SVD (or another decomposer);
+* optionally composes weights for inference and loads decomposed checkpoints.
+"""
+
 from typing import Dict, Optional
 from fedot.core.data.data import InputData
 from fedot.core.operations.operation_parameters import OperationParameters
@@ -14,25 +24,6 @@
 from fedcore.models.network_impl.base_nn_model import BaseNeuralModel
 from fedcore.models.network_impl.decomposed_layers import IDecomposed
 from fedcore.repository.constant_repository import (
-=======
-"""Low-rank (SVD-based) compression model wrapper.
-
-This module defines :class:`LowRankModel`, a compression wrapper around
-:class:`BaseNeuralModel` that:
-
-* injects low-rank–specific hooks (see :data:`LRHooks`);
-* trains the base model;
-* decomposes supported layers in-place using SVD (or another decomposer);
-* optionally composes weights for inference and loads decomposed checkpoints.
-"""
-
-from torch import nn
-from fedcore.algorithm.low_rank.svd_tools import load_svd_state_dict, decompose_module_in_place
-from fedcore.models.network_impl.base_nn_model import BaseNeuralModel
-from fedcore.models.network_impl.decomposed_layers import IDecomposed
-from fedcore.models.network_impl.hooks import BaseHook
-from fedcore.repository.constanst_repository import (
->>>>>>> eb04f049
     DECOMPOSE_MODE,
     LRHooks
 )
@@ -44,7 +35,7 @@
 
 def _get_all_decomposer_params():
     """Dynamically extract all unique parameters from all decomposer classes.
-    
+
     Returns:
         set: Set of all parameter names across all decomposer implementations
     """
@@ -83,33 +74,32 @@
         * Any additional keys supported by :class:`BaseCompressionModel`
           and :class:`BaseNeuralModel` (e.g. optimizer, scheduler, device).
     """
-    DEFAULT_HOOKS: list[type[BaseHook]] = [prop.value for prop in LRHooks]
-
-    def __init__(self, params: dict = {}):
+    _additional_hooks = [LRHooks]
+
+    def __init__(self, params: Optional[OperationParameters] = {}):
         super().__init__(params)
-        self.decomposing_mode = params.get("decomposing_mode", DECOMPOSE_MODE) 
+        self.decomposing_mode = params.get("decomposing_mode", DECOMPOSE_MODE)
         self.decomposer = params.get('decomposer', 'svd')
         self.compose_mode = params.get("compose_mode", None)
-<<<<<<< HEAD
         self.device = default_device()
-        
+
         self.decomposer_params = self._extract_decomposer_params(params)
-    
+
     def _extract_decomposer_params(self, params: OperationParameters) -> dict:
         """Extract decomposer parameters from operation parameters.
-        
+
         Args:
             params: Operation parameters from config
-            
+
         Returns:
             dict: Parameters for tdecomp decomposer (rank, distortion_factor, etc.)
         """
         params_dict = params.to_dict() if hasattr(params, 'to_dict') else dict(params)
         filtered_params = {
-            key: value for key, value in params_dict.items() 
+            key: value for key, value in params_dict.items()
             if key in _DECOMPOSER_PARAMS
         }
-        
+
         if 'rank' not in filtered_params:
             filtered_params['rank'] = None
 
@@ -121,27 +111,27 @@
         elif self.decomposer == 'cur':
             filtered_params.pop('power', None)
             filtered_params.pop('random_init', None)
-            
+
         return filtered_params
 
     def _get_example_input(self, input_data):
-        """Override to handle tuples/lists with 2 or 3 elements (for LLM data), 
+        """Override to handle tuples/lists with 2 or 3 elements (for LLM data),
         as well as dictionary inputs.
-        
+
         Args:
             input_data: InputData or CompressionInputData with dataloader
-            
+
         Returns:
             Tensor or structure that can be used as model input
         """
         batch = super()._get_example_input(input_data)
-        
+
         if isinstance(batch, dict):
             return batch
-        
+
         if isinstance(batch, (list, tuple)) and len(batch) >= 2:
-            return batch[0]  
-        
+            return batch[0]
+
         return batch
 
     def _init_model(self, input_data):
@@ -155,50 +145,20 @@
                 stage="before",
                 mode=self.__class__.__name__
             )
-        
+
 
         decompose_module(
-            model, 
-            self.decomposing_mode, 
-            self.decomposer, 
+            model,
+            self.decomposing_mode,
+            self.decomposer,
             self.compose_mode,
             self.decomposer_params
         )
         model.to(self.device)
 
         self.model_after = model
-        
+
         return self.model_after
-=======
-
-    def _init_trainer_model_before_model_after_and_incapsulate_hooks(self, input_data):
-        """Initialize trainer, models and attach low-rank hooks.
-
-        This method:
-
-        1. Filters available hooks using :meth:`BaseNeuralModel.filter_hooks_by_params`
-           and :data:`DEFAULT_HOOKS`.
-        2. Instantiates the selected hooks and passes them to
-           :meth:`BaseCompressionModel._init_trainer_model_before_model_after`
-           to build ``trainer``, ``model_before`` and ``model_after``.
-        3. Applies :func:`decompose_module_in_place` to ``self.model_after``
-           so that supported layers are replaced with low-rank decomposed
-           implementations.
-
-        Parameters
-        ----------
-        input_data :
-            Object used to initialize the underlying trainer/model
-            (e.g. experimenter, dataset descriptor or config object).
-        """
-        additional_hooks = BaseNeuralModel.filter_hooks_by_params(self.params, self.DEFAULT_HOOKS)
-        additional_hooks = [hook_type() for hook_type in additional_hooks]
-        super()._init_trainer_model_before_model_after(input_data, additional_hooks)
-        
-        decompose_module_in_place(
-            self.model_after, self.decomposing_mode, self.decomposer, self.compose_mode
-        )
->>>>>>> eb04f049
 
     def fit(self, input_data) -> None:
         """Train the model with low-rank–aware hooks and estimate compression.
@@ -218,10 +178,11 @@
             Trained and decomposed model instance (``self.model_after``) with
             ``_structure_changed__`` flag set to ``True``.
         """
-        super()._prepare_trainer_and_model_to_fit(input_data)
+        model_after = self._init_model(input_data)
         # base_params = self._estimate_params(self.model_before, example_batch)
+        self.trainer.model = self.model_after
         self.model_after = self.trainer.fit(input_data)
-        
+
         if self._model_id_after:
             self._registry.update_metrics(
                 fedcore_id=self._fedcore_id,
@@ -231,10 +192,10 @@
                 mode=None,
                 trainer=self.trainer
             )
-        
+
         # self.compress(self.model_after)
         # check params
-        example_batch = self._get_example_input(input_data)  # .to(extract_device(self.model_before))
+        example_batch = self._get_example_input(input_data)#.to(extract_device(self.model_before))
         self.estimate_params(example_batch, self.model_before, self.model_after)
         self.model_after._structure_changed__ = True
         return self.model_after
