<<<<<<< HEAD
"""Low-rank (SVD-based) compression model wrapper.

This module defines :class:`LowRankModel`, a compression wrapper around
:class:`BaseNeuralModel` that:

* injects low-rank–specific hooks (see :data:`LRHooks`);
* trains the base model;
* decomposes supported layers in-place using SVD (or another decomposer);
* optionally composes weights for inference and loads decomposed checkpoints.
"""

from typing import Dict, Optional
=======
from copy import deepcopy
from typing import Optional
>>>>>>> b3ce6fa9
from fedot.core.data.data import InputData
from fedot.core.operations.operation_parameters import OperationParameters
import torch_pruning as tp
import torch
from torch import nn
import inspect

from transformers import AutoTokenizer

from fedcore.algorithm.low_rank.rank_pruning import rank_threshold_pruning
from fedcore.algorithm.low_rank.svd_tools import load_svd_state_dict, decompose_module
from fedcore.architecture.computational.devices import default_device, extract_device
from fedcore.losses.low_rank_loss import HoyerLoss, OrthogonalLoss
from fedcore.models.network_impl.base_nn_model import BaseNeuralModel
from fedcore.models.network_impl.decomposed_layers import IDecomposed
from fedcore.repository.constant_repository import (
    DECOMPOSE_MODE,
    LRHooks
)
from fedcore.algorithm.base_compression_model import BaseCompressionModel
<<<<<<< HEAD
from fedcore.tools.registry.model_registry import ModelRegistry
from tdecomp._base import Decomposer
from tdecomp.matrix.decomposer import DECOMPOSERS


def _get_all_decomposer_params():
    """Dynamically extract all unique parameters from all decomposer classes.

    Returns:
        set: Set of all parameter names across all decomposer implementations
    """
    all_params = set()
    for decomposer_cls in DECOMPOSERS.values():
        sig = inspect.signature(decomposer_cls.__init__)
        all_params.update(sig.parameters.keys())
    all_params.discard('self')
    return all_params


_DECOMPOSER_PARAMS = _get_all_decomposer_params()


class LowRankModel(BaseCompressionModel):
    """Compression model that applies low-rank (SVD-based) decomposition.

    The class wraps training of a base neural network and replaces eligible
    layers with low-rank decomposed counterparts. It also registers rank
    pruning hooks defined in :data:`LRHooks` and provides utilities for
    composing decomposed weights and loading decomposed checkpoints.

    Parameters
    ----------
    params : dict, optional
        Configuration dictionary. Common keys include:

        * ``decomposing_mode``: decomposition mode passed to
          :func:`decompose_module_in_place` (defaults to
          :data:`DECOMPOSE_MODE`).
        * ``decomposer``: name of the decomposer to use
          (e.g. ``"svd"``; default is ``"svd"``).
        * ``compose_mode``: compose mode passed to
          :func:`decompose_module_in_place` and
          :func:`load_svd_state_dict` (or ``None`` to use default).
        * Any additional keys supported by :class:`BaseCompressionModel`
          and :class:`BaseNeuralModel` (e.g. optimizer, scheduler, device).
=======
from fedcore.algorithm.low_rank.reassembly import TransMLA, FlatLLM
from external.transmlacore.modify_config import settings


class LowRankModel(BaseCompressionModel):
    """Singular value decomposition for model structure optimization.
    
    This class performs low-rank decomposition of models for compression.
    
    Args:
        decomposing_mode: Decomposition mode ('channel' or 'spatial')
        decomposer: Decomposition method ('svd', 'cur', 'rsvd')
        compose_mode: Composition mode ('one_layer', 'two_layers', 'three_layers')
>>>>>>> b3ce6fa9
    """
    _additional_hooks = [LRHooks]

    def __init__(self, params: Optional[OperationParameters] = None):
        super().__init__(params or {})
        self.decomposing_mode = params.get("decomposing_mode", DECOMPOSE_MODE)
        self.decomposer = params.get('decomposer', 'svd')
        self.compose_mode = params.get("compose_mode", None)
        self.device = default_device()

        self.decomposer_params = self._extract_decomposer_params(params)

    def _extract_decomposer_params(self, params: OperationParameters) -> dict:
        """Extract decomposer parameters from operation parameters.

        Args:
            params: Operation parameters from config

        Returns:
            dict: Parameters for tdecomp decomposer (rank, distortion_factor, etc.)
        """
        params_dict = params.to_dict() if hasattr(params, 'to_dict') else dict(params)
        filtered_params = {
            key: value for key, value in params_dict.items()
            if key in _DECOMPOSER_PARAMS
        }

        if 'rank' not in filtered_params:
            filtered_params['rank'] = None

        if self.decomposer == 'svd':
            filtered_params.pop('power', None)
            filtered_params.pop('random_init', None)
        elif self.decomposer == 'two_sided':
            filtered_params.pop('power', None)
        elif self.decomposer == 'cur':
            filtered_params.pop('power', None)
            filtered_params.pop('random_init', None)

        return filtered_params

    def _get_example_input(self, input_data):
        """Override to handle tuples/lists with 2 or 3 elements (for LLM data),
        as well as dictionary inputs.

        Args:
            input_data: InputData or CompressionInputData with dataloader

        Returns:
            Tensor or structure that can be used as model input
        """
        batch = super()._get_example_input(input_data)

        if isinstance(batch, dict):
            return batch

        if isinstance(batch, (list, tuple)) and len(batch) >= 2:
            return batch[0]

        return batch

    def _init_model(self, input_data):
        model = super()._init_model(input_data, self._additional_hooks)
<<<<<<< HEAD

        if self._model_id_before:
            self._registry.update_metrics(
                fedcore_id=self._fedcore_id,
                model_id=self._model_id_before,
                metrics={},
                stage="before",
                mode=self.__class__.__name__
            )


        decompose_module(
            model,
            self.decomposing_mode,
            self.decomposer,
            self.compose_mode,
            self.decomposer_params
        )
        model.to(self.device)

        self.model_after = model

        return self.model_after

    def fit(self, input_data) -> None:
        """Train the model with low-rank–aware hooks and estimate compression.

        The method prepares the trainer and models, runs training, and then
        evaluates parameter statistics before and after decomposition.

        Parameters
        ----------
        input_data :
            Object required by the trainer to perform fitting
            (e.g. experimenter instance, dataloaders, or config).

        Returns
        -------
        nn.Module
            Trained and decomposed model instance (``self.model_after``) with
            ``_structure_changed__`` flag set to ``True``.
        """
        model_after = self._init_model(input_data)
        # base_params = self._estimate_params(self.model_before, example_batch)
        self.trainer.model = self.model_after
        self.model_after = self.trainer.fit(input_data)

        if self._model_id_after:
            self._registry.update_metrics(
                fedcore_id=self._fedcore_id,
                model_id=self._model_id_after,
                metrics={},
                stage="after",
                mode=None,
                trainer=self.trainer
            )

        # self.compress(self.model_after)
        # check params
        example_batch = self._get_example_input(input_data)#.to(extract_device(self.model_before))
=======
        self.model_before = model
        self.model_after = deepcopy(model)
        decompose_module(
            self.model_after, self.decomposing_mode, self.decomposer, self.compose_mode
        )
        self.model_after.to(self.device)
        return self.model_after

    def fit(self, input_data) -> None:
        """Perform low-rank decomposition and model training.

        Args:
            input_data: Instance of model class
        """
        model_after = self._init_model(input_data)
        self.trainer.model = self.model_after
        self.model_after = self.trainer.fit(input_data)
        # self.compress(self.model_after)
        # Parameter check
        example_batch = self._get_example_input(input_data)
>>>>>>> b3ce6fa9
        self.estimate_params(example_batch, self.model_before, self.model_after)
        self.model_after._structure_changed__ = True
        return self.model_after

    def compress(self, model: nn.Module):
<<<<<<< HEAD
        """Compose weights of all decomposed layers for inference.

        This helper iterates over all modules of the given ``model`` and,
        for each instance of :class:`IDecomposed`, calls
        :meth:`IDecomposed.compose_weight_for_inference` to materialize the
        effective weight matrix.

        Parameters
        ----------
        model : nn.Module
            Model whose decomposed layers should be switched to inference form.
        """
=======
        """Model compression by composing weights for inference."""
>>>>>>> b3ce6fa9
        for module in model.modules():
            if isinstance(module, IDecomposed):
                module.compose_weight_for_inference()

        model_type = getattr(getattr(model, 'config', None), 'model_type', None)

        if model_type in settings:
            from transformers import AutoTokenizer

            model_name = getattr(model.config, "name_or_path", None)
            if model_name is None:
                raise ValueError("Can't find model name in config to load tokenizer")

            tokenizer = AutoTokenizer.from_pretrained(model_name)
            trans_mla = TransMLA()
            model = trans_mla.reassemble(model, tokenizer=tokenizer)

        if model_type in ['llama', 'mistral']:
            from transformers import AutoTokenizer

            model_name = getattr(model.config, "name_or_path", None)
            if model_name is None:
                raise ValueError("Can't find model name in config to load tokenizer")

            tokenizer = AutoTokenizer.from_pretrained(model_name)
            flat_llm = FlatLLM()
            model = flat_llm.reassemble(model, architecture=model_type, tokenizer=tokenizer)

    def load_model(self, model, state_dict_path: str) -> None:
<<<<<<< HEAD
        """Load a decomposed (SVD-based) checkpoint into a model.

        The method uses :func:`load_svd_state_dict` to restore a state dict
        that already contains low-rank–decomposed parameters, and then moves
        the model to ``self.device``.

        Parameters
        ----------
        model : nn.Module
            Model instance into which the state dict will be loaded.
        state_dict_path : str
            Path to the serialized state dict file containing decomposed
            parameters.
=======
        """Load optimized model.

        Args:
            model: Model to load
            state_dict_path: Path to state dict file
>>>>>>> b3ce6fa9
        """
        load_svd_state_dict(
            model=model,
            state_dict_path=state_dict_path,
            decomposing_mode=self.decomposing_mode,
            compose_mode=self.compose_mode,
            decomposer_params=self.decomposer_params,
        )
        model.to(self.device)
    
    def predict_for_fit(self, input_data, output_mode: str = 'fedcore'):
        """Return model after training."""
        return self.model_after if output_mode == 'fedcore' else self.model_before

    def predict(self, input_data, output_mode: str = 'fedcore'):
        """Prediction using compressed model."""
        if output_mode == 'fedcore':
            self.trainer.model = self.model_after
        else:
            self.trainer.model = self.model_before
        return self.trainer.predict(input_data, output_mode)<|MERGE_RESOLUTION|>--- conflicted
+++ resolved
@@ -1,4 +1,3 @@
-<<<<<<< HEAD
 """Low-rank (SVD-based) compression model wrapper.
 
 This module defines :class:`LowRankModel`, a compression wrapper around
@@ -11,10 +10,6 @@
 """
 
 from typing import Dict, Optional
-=======
-from copy import deepcopy
-from typing import Optional
->>>>>>> b3ce6fa9
 from fedot.core.data.data import InputData
 from fedot.core.operations.operation_parameters import OperationParameters
 import torch_pruning as tp
@@ -35,10 +30,10 @@
     LRHooks
 )
 from fedcore.algorithm.base_compression_model import BaseCompressionModel
-<<<<<<< HEAD
-from fedcore.tools.registry.model_registry import ModelRegistry
 from tdecomp._base import Decomposer
 from tdecomp.matrix.decomposer import DECOMPOSERS
+from fedcore.algorithm.low_rank.reassembly import TransMLA, FlatLLM
+from external.transmlacore.modify_config import settings
 
 
 def _get_all_decomposer_params():
@@ -81,25 +76,10 @@
           :func:`load_svd_state_dict` (or ``None`` to use default).
         * Any additional keys supported by :class:`BaseCompressionModel`
           and :class:`BaseNeuralModel` (e.g. optimizer, scheduler, device).
-=======
-from fedcore.algorithm.low_rank.reassembly import TransMLA, FlatLLM
-from external.transmlacore.modify_config import settings
-
-
-class LowRankModel(BaseCompressionModel):
-    """Singular value decomposition for model structure optimization.
-    
-    This class performs low-rank decomposition of models for compression.
-    
-    Args:
-        decomposing_mode: Decomposition mode ('channel' or 'spatial')
-        decomposer: Decomposition method ('svd', 'cur', 'rsvd')
-        compose_mode: Composition mode ('one_layer', 'two_layers', 'three_layers')
->>>>>>> b3ce6fa9
     """
     _additional_hooks = [LRHooks]
 
-    def __init__(self, params: Optional[OperationParameters] = None):
+    def __init__(self, params: Optional[OperationParameters] = {}):
         super().__init__(params or {})
         self.decomposing_mode = params.get("decomposing_mode", DECOMPOSE_MODE)
         self.decomposer = params.get('decomposer', 'svd')
@@ -159,7 +139,6 @@
 
     def _init_model(self, input_data):
         model = super()._init_model(input_data, self._additional_hooks)
-<<<<<<< HEAD
 
         if self._model_id_before:
             self._registry.update_metrics(
@@ -220,34 +199,11 @@
         # self.compress(self.model_after)
         # check params
         example_batch = self._get_example_input(input_data)#.to(extract_device(self.model_before))
-=======
-        self.model_before = model
-        self.model_after = deepcopy(model)
-        decompose_module(
-            self.model_after, self.decomposing_mode, self.decomposer, self.compose_mode
-        )
-        self.model_after.to(self.device)
-        return self.model_after
-
-    def fit(self, input_data) -> None:
-        """Perform low-rank decomposition and model training.
-
-        Args:
-            input_data: Instance of model class
-        """
-        model_after = self._init_model(input_data)
-        self.trainer.model = self.model_after
-        self.model_after = self.trainer.fit(input_data)
-        # self.compress(self.model_after)
-        # Parameter check
-        example_batch = self._get_example_input(input_data)
->>>>>>> b3ce6fa9
         self.estimate_params(example_batch, self.model_before, self.model_after)
         self.model_after._structure_changed__ = True
         return self.model_after
 
     def compress(self, model: nn.Module):
-<<<<<<< HEAD
         """Compose weights of all decomposed layers for inference.
 
         This helper iterates over all modules of the given ``model`` and,
@@ -260,11 +216,9 @@
         model : nn.Module
             Model whose decomposed layers should be switched to inference form.
         """
-=======
-        """Model compression by composing weights for inference."""
->>>>>>> b3ce6fa9
         for module in model.modules():
             if isinstance(module, IDecomposed):
+                # module.inference_mode = True
                 module.compose_weight_for_inference()
 
         model_type = getattr(getattr(model, 'config', None), 'model_type', None)
@@ -292,7 +246,6 @@
             model = flat_llm.reassemble(model, architecture=model_type, tokenizer=tokenizer)
 
     def load_model(self, model, state_dict_path: str) -> None:
-<<<<<<< HEAD
         """Load a decomposed (SVD-based) checkpoint into a model.
 
         The method uses :func:`load_svd_state_dict` to restore a state dict
@@ -306,13 +259,6 @@
         state_dict_path : str
             Path to the serialized state dict file containing decomposed
             parameters.
-=======
-        """Load optimized model.
-
-        Args:
-            model: Model to load
-            state_dict_path: Path to state dict file
->>>>>>> b3ce6fa9
         """
         load_svd_state_dict(
             model=model,
@@ -322,10 +268,10 @@
             decomposer_params=self.decomposer_params,
         )
         model.to(self.device)
-    
+
     def predict_for_fit(self, input_data, output_mode: str = 'fedcore'):
         """Return model after training."""
-        return self.model_after if output_mode == 'fedcore' else self.model_before
+        return self.predict(input_data, output_mode)
 
     def predict(self, input_data, output_mode: str = 'fedcore'):
         """Prediction using compressed model."""
