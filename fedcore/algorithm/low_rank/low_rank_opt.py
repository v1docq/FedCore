from copy import deepcopy
from typing import Dict, Optional
from fedot.core.data.data import InputData
from fedot.core.operations.operation_parameters import OperationParameters
import torch_pruning as tp
import torch
from torch import nn

from fedcore.algorithm.low_rank.rank_pruning import rank_threshold_pruning
from fedcore.algorithm.low_rank.svd_tools import load_svd_state_dict, decompose_module
from fedcore.architecture.comptutaional.devices import default_device
from fedcore.losses.low_rank_loss import HoyerLoss, OrthogonalLoss
from fedcore.models.network_impl.base_nn_model import BaseNeuralModel
from fedcore.models.network_impl.decomposed_layers import IDecomposed
from fedcore.repository.constanst_repository import (
    DECOMPOSE_MODE,
    COMPOSE_MODE,
<<<<<<< HEAD
    HOER_LOSS,
    ORTOGONAL_LOSS
=======
    # HOER_LOSS,
    # ORTOGONAL_LOSS
>>>>>>> 9cf0c2a9
)
from fedcore.algorithm.base_compression_model import BaseCompressionModel


class LowRankModel(BaseCompressionModel):
    """Singular value decomposition for model structure optimization.

    Args:
        energy_thresholds: List of pruning hyperparameters.
        decomposing_mode: ``'channel'`` or ``'spatial'`` weights reshaping method.
        compose_mode: ``'one_layer'``, ``'two_layers'`` or ``'three_layers'`` forward pass calculation method.
        hoer_loss_factor: The hyperparameter by which the Hoyer loss function is
            multiplied.
        orthogonal_loss_factor: The hyperparameter by which the orthogonal loss
            function is multiplied.
    """

    def __init__(self, params: Optional[OperationParameters] = {}):
        self.epochs = params.get("epochs", 30)
        self.ft_params = params.get("finetune_params", None)
        if self.ft_params is None:
            self.ft_params = {}
            self.ft_params["custom_loss"] = None
            self.ft_params["epochs"] = round(self.epochs / 2)
        self.non_adaptive_threshold = params.get('non_adaptive_threshold', 0.5)
        # self.energy_thresholds = params.get("energy_thresholds", ENERGY_THR)
        self.decomposing_mode = params.get("decomposing_mode", DECOMPOSE_MODE)
        self.decomposer = params.get('decomposer', 'svd')
        self.compose_mode = params.get("compose_mode", None)
        # self.hoer_loss = HoyerLoss(params.get("hoyer_loss", HOER_LOSS))
        # self.orthogonal_loss = OrthogonalLoss(
        #     params.get("orthogonal_loss", ORTOGONAL_LOSS)
        # )
        self.strategy = params.get("spectrum_pruning_strategy", "quantile")
        self.learning_rate = params.get("learning_rate", 0.001)
        self.finetuning = False
        self.device = default_device()
        self.trainer = BaseNeuralModel(params)
        # self.trainer.custom_loss = self.__loss()

    def _init_model(self, input_data):
        self.model = (
            input_data.features.target
            if hasattr(input_data.features, "features")
            else input_data.predict.target
        )
        decompose_module(
            self.model, self.decomposing_mode, self.decomposer, self.compose_mode
        )

    def fit(self, input_data) -> None:
        """Run model training with optimization.

        Args:
            input_data: An instance of the model class
        """
        self._init_model(input_data)
        self.trainer.model = self.model
        self.model = self.trainer.fit(input_data)
        self.optimised_model = deepcopy(self.model)  ### do actually need deepcopy???
        self.compress(input_data=input_data)
        return self.optimised_model

    def predict_for_fit(self, input_data: InputData, output_mode: str = 'fedcore'):
        return (
            self.optimised_model if output_mode == 'fedcore' else self.model
        )  ### any case same model

    def predict(self, input_data: InputData, output_mode: str = 'fedcore'):
        self.trainer.model = (
            self.optimised_model if output_mode == 'fedcore' else self.model
        )  ### any case same model
        return self.trainer.predict(input_data, output_mode)

    def _prune_weight_rank(self, model: nn.Module, non_adaptive_thr: float):
        for name, module in model.named_modules():
            if isinstance(module, IDecomposed): 
                rank_threshold_pruning(decomposed_module=module,
                                       threshold=non_adaptive_thr,
                                       strategy=self.strategy,
                                       module_name=name)
            

    def _prepare_model_for_inference(self, model: nn.Module):
        for name, module in model.named_modules():
            if isinstance(module, IDecomposed):
                module.inference_mode = True
                module.compose_weight_for_inference()

    def compress(self, input_data) -> None:
        """Prunes the trained model at the given thresholds.

        Args:
            model: An instance of the experimenter class, e.g. ``ClassificationExperimenter``.
            params: An object containing training parameters.
            ft_params: An object containing fine-tuning parameters for optimized model.
        """
        batch_iter = (b[0] for b in input_data.features.train_dataloader)
        example_batch = self._get_example_input(input_data).to(self.device)
        example_batch = next(batch_iter).to(self.device)
        base_macs, base_nparams = tp.utils.count_ops_and_params(self.model, example_batch)

        print("==============Truncate rank for each weight matrix=================") 
        self._prune_weight_rank(self.optimised_model, self.non_adaptive_threshold)
        self._prepare_model_for_inference(self.optimised_model)

        print("==============Finetune truncated model=================")
        self.trainer.model = self.optimised_model
        # self.trainer.custom_loss = self.ft_params["custom_loss"]
        self.trainer.epochs = self.ft_params["epochs"]
        self.optimised_model = self.trainer.fit(input_data, loader_type='train')

        self._diagnose(example_batch, base_nparams, base_macs,
            "==============After low rank truncation=================")

    def __loss(self) -> Dict[str, torch.Tensor]:
        """
        Computes the orthogonal and the Hoer loss for the model.

        Args:
            model: model with IDecomposed layers.

        Returns:
            A dict ``{loss_name: loss_value}``
                where loss_name is a string and loss_value is a floating point tensor with a single value.
        """
        losses = {"orthogonal_loss": self.orthogonal_loss}
        if not self.finetuning:
            losses["hoer_loss"] = self.hoer_loss
        return losses

    def load_model(self, model, state_dict_path: str) -> None:
        """Loads the optimized model into the experimenter.

        Args:
            exp: An instance of the experimenter class, e.g. ``ClassificationExperimenter``.
            state_dict_path: Path to state_dict file.
        """
        load_svd_state_dict(
            model=model,
            state_dict_path=state_dict_path,
            decomposing_mode=self.decomposing_mode,
            compose_mode=self.compose_mode,
        )
        model.to(self.device)<|MERGE_RESOLUTION|>--- conflicted
+++ resolved
@@ -15,13 +15,8 @@
 from fedcore.repository.constanst_repository import (
     DECOMPOSE_MODE,
     COMPOSE_MODE,
-<<<<<<< HEAD
-    HOER_LOSS,
-    ORTOGONAL_LOSS
-=======
     # HOER_LOSS,
     # ORTOGONAL_LOSS
->>>>>>> 9cf0c2a9
 )
 from fedcore.algorithm.base_compression_model import BaseCompressionModel
 
