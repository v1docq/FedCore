from copy import deepcopy
from typing import Dict, Optional
from fedot.core.data.data import InputData
from fedot.core.operations.operation_parameters import OperationParameters
import torch_pruning as tp
import torch
from torch import nn

from fedcore.algorithm.low_rank.rank_pruning import rank_threshold_pruning
from fedcore.algorithm.low_rank.svd_tools import load_svd_state_dict, decompose_module
from fedcore.architecture.comptutaional.devices import default_device, extract_device
from fedcore.losses.low_rank_loss import HoyerLoss, OrthogonalLoss
from fedcore.models.network_impl.base_nn_model import BaseNeuralModel
from fedcore.models.network_impl.decomposed_layers import IDecomposed
from fedcore.repository.constanst_repository import (
    DECOMPOSE_MODE,
    LRHooks
)
from fedcore.algorithm.base_compression_model import BaseCompressionModel



class LowRankModel(BaseCompressionModel):
    """Singular value decomposition for model structure optimization.

    Args:
    """
    _additional_hooks = [LRHooks]

    def __init__(self, params: Optional[OperationParameters] = {}):
<<<<<<< HEAD
        super().__init__(params)
        self.decomposing_mode = params.get("decomposing_mode", DECOMPOSE_MODE)
        self.decomposer = params.get('decomposer', 'svd')
        self.compose_mode = params.get("compose_mode", None)
        self.device = default_device()

    def _init_model(self, input_data):
        model = super()._init_model(input_data, self._additional_hooks)
=======
        self.decomposing_mode = params.get("decomposing_mode", DECOMPOSE_MODE)
        self.decomposer = params.get('decomposer', 'svd')
        self.compose_mode = params.get("compose_mode", None)
        self.trainer = BaseNeuralModel(params)
        self.trainer.register_additional_hooks([LRHooks])
        self.device = default_device()

    def _init_model(self, input_data):
        model = input_data.target
>>>>>>> 4b342762
        decompose_module(
            model, self.decomposing_mode, self.decomposer, self.compose_mode
        )
        return model
<<<<<<< HEAD
=======
    
    def _check_at_least_one(self, trainer):
        pass
>>>>>>> 4b342762

    def fit(self, input_data) -> None:
        """Run model training with optimization.

        Args:
            input_data: An instance of the model class
        """
<<<<<<< HEAD
        model_before = self._init_model(input_data)
        example_batch = self._get_example_input(input_data).to(extract_device(model_before))
        base_params = self._estimate_params(model_before, example_batch)
        self.trainer.model = model_before
        self.model = self.trainer.fit(input_data)
        self.model_after = model_before
        self.compress(self.model_after)
        # check params
        self._diagnose(self.model_after, example_batch, *base_params,
            "After low rank truncation".center(80, '='))
        self.model_after._structure_changed__ = True
        return self.model_after
=======
        print(f'At {LowRankModel.__name__} passed {input_data.__class__.__name__}')
        model = self._init_model(input_data)
        example_batch = self._get_example_input(input_data).to(extract_device(model))
        base_params = self._estimate_params(model, example_batch)
        self.trainer.model = model
        self.model = self.trainer.fit(input_data)
        self.optimised_model = model
        self.compress(self.optimised_model)
        # check params
        self._diagnose(self.optimised_model, example_batch, *base_params,
            "After low rank truncation".center(80, '='))
        self.optimised_model._structure_changed__ = True
        self._clear_cache()
        return self.optimised_model
>>>>>>> 4b342762

    def compress(self, model: nn.Module):
        for module in model.modules():
            if isinstance(module, IDecomposed):
                # module.inference_mode = True
                module.compose_weight_for_inference()

    def load_model(self, model, state_dict_path: str) -> None:
        """Loads the optimized model into the experimenter.

        Args:
            exp: An instance of the experimenter class, e.g. ``ClassificationExperimenter``.
            state_dict_path: Path to state_dict file.
        """
        load_svd_state_dict(
            model=model,
            state_dict_path=state_dict_path,
            decomposing_mode=self.decomposing_mode,
            compose_mode=self.compose_mode,
        )
        model.to(self.device)<|MERGE_RESOLUTION|>--- conflicted
+++ resolved
@@ -9,14 +9,17 @@
 from fedcore.algorithm.low_rank.rank_pruning import rank_threshold_pruning
 from fedcore.algorithm.low_rank.svd_tools import load_svd_state_dict, decompose_module
 from fedcore.architecture.comptutaional.devices import default_device, extract_device
+from fedcore.architecture.comptutaional.devices import default_device, extract_device
 from fedcore.losses.low_rank_loss import HoyerLoss, OrthogonalLoss
 from fedcore.models.network_impl.base_nn_model import BaseNeuralModel
 from fedcore.models.network_impl.decomposed_layers import IDecomposed
 from fedcore.repository.constanst_repository import (
     DECOMPOSE_MODE,
     LRHooks
+    LRHooks
 )
 from fedcore.algorithm.base_compression_model import BaseCompressionModel
+
 
 
 
@@ -28,7 +31,6 @@
     _additional_hooks = [LRHooks]
 
     def __init__(self, params: Optional[OperationParameters] = {}):
-<<<<<<< HEAD
         super().__init__(params)
         self.decomposing_mode = params.get("decomposing_mode", DECOMPOSE_MODE)
         self.decomposer = params.get('decomposer', 'svd')
@@ -37,27 +39,11 @@
 
     def _init_model(self, input_data):
         model = super()._init_model(input_data, self._additional_hooks)
-=======
-        self.decomposing_mode = params.get("decomposing_mode", DECOMPOSE_MODE)
-        self.decomposer = params.get('decomposer', 'svd')
-        self.compose_mode = params.get("compose_mode", None)
-        self.trainer = BaseNeuralModel(params)
-        self.trainer.register_additional_hooks([LRHooks])
-        self.device = default_device()
-
-    def _init_model(self, input_data):
-        model = input_data.target
->>>>>>> 4b342762
         decompose_module(
+            model, self.decomposing_mode, self.decomposer, self.compose_mode
             model, self.decomposing_mode, self.decomposer, self.compose_mode
         )
         return model
-<<<<<<< HEAD
-=======
-    
-    def _check_at_least_one(self, trainer):
-        pass
->>>>>>> 4b342762
 
     def fit(self, input_data) -> None:
         """Run model training with optimization.
@@ -65,7 +51,6 @@
         Args:
             input_data: An instance of the model class
         """
-<<<<<<< HEAD
         model_before = self._init_model(input_data)
         example_batch = self._get_example_input(input_data).to(extract_device(model_before))
         base_params = self._estimate_params(model_before, example_batch)
@@ -78,26 +63,11 @@
             "After low rank truncation".center(80, '='))
         self.model_after._structure_changed__ = True
         return self.model_after
-=======
-        print(f'At {LowRankModel.__name__} passed {input_data.__class__.__name__}')
-        model = self._init_model(input_data)
-        example_batch = self._get_example_input(input_data).to(extract_device(model))
-        base_params = self._estimate_params(model, example_batch)
-        self.trainer.model = model
-        self.model = self.trainer.fit(input_data)
-        self.optimised_model = model
-        self.compress(self.optimised_model)
-        # check params
-        self._diagnose(self.optimised_model, example_batch, *base_params,
-            "After low rank truncation".center(80, '='))
-        self.optimised_model._structure_changed__ = True
-        self._clear_cache()
-        return self.optimised_model
->>>>>>> 4b342762
 
     def compress(self, model: nn.Module):
         for module in model.modules():
             if isinstance(module, IDecomposed):
+                # module.inference_mode = True
                 # module.inference_mode = True
                 module.compose_weight_for_inference()
 
