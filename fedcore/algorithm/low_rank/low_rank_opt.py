--- conflicted
+++ resolved
@@ -81,11 +81,7 @@
             if len(list(module.children())) > 0:
                 self._prune_weight_rank(module, thr)
             if isinstance(module, (DecomposedConv2d, DecomposedLinear, DecomposedEmbedding)): ### maybe some IDecomposable?
-<<<<<<< HEAD
-                rank_threshold_pruning(decomposed_module=module,
-=======
                 rank_threshold_pruning(conv=module,
->>>>>>> a2156cd4
                                        threshold=thr,
                                        strategy=self.strategy,
                                        module_name=name)
@@ -95,10 +91,7 @@
             if len(list(module.children())) > 0:
                 self._prepare_model_for_inference(module)
             if isinstance(module, (DecomposedConv2d, DecomposedLinear, DecomposedEmbedding)):
-<<<<<<< HEAD
-=======
                 module.inference_mode = True
->>>>>>> a2156cd4
                 module.compose_weight_for_inference()
 
     def compress(
