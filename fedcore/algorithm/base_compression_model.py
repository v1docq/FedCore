--- conflicted
+++ resolved
@@ -1,22 +1,15 @@
-from copy import deepcopy
 import os
-<<<<<<< HEAD
 import uuid
 from typing import Any, Optional, Union
 import logging
-=======
-from typing import Sequence
->>>>>>> eb04f049
-
+
+import numpy as np
 import torch
 import torch_pruning as tp
 from fedot.core.data.data import InputData
-
-<<<<<<< HEAD
+from fedot.core.operations.operation_parameters import OperationParameters
+
 from fedcore.architecture.computational.devices import default_device, extract_device
-=======
-from fedcore.architecture.comptutaional.devices import extract_device
->>>>>>> eb04f049
 from fedcore.data.data import CompressionInputData
 from fedcore.models.network_impl.base_nn_model import BaseNeuralModel, BaseNeuralForecaster
 from fedcore.models.network_impl.utils.trainer_factory import create_trainer_from_input_data
@@ -25,12 +18,8 @@
 
 DEVICE = default_device('cuda')
 
-from fedcore.models.network_impl.hooks import BaseHook
-from abc import ABC, abstractmethod
-from fedcore.architecture.comptutaional.devices import default_device
-
-
-class BaseCompressionModel(ABC):
+
+class BaseCompressionModel:
     """Class responsible for NN model implementation.
 
     Attributes:
@@ -52,56 +41,47 @@
                 print(features)
     """
 
-<<<<<<< HEAD
     def __init__(self, params: Optional[OperationParameters] = {}):
         import logging
         logger = logging.getLogger(__name__)
         logger.debug("BaseCompressionModel.__init__() called")
-        
+
         # self.epochs = params.get("epochs", 10)
-=======
-    def __init__(self, params: dict = {}):
->>>>>>> eb04f049
         self.batch_size = params.get("batch_size", 16)
         self.activation = params.get("activation", "ReLU")
+        # self.learning_rate = 0.001
         self.model = None
-<<<<<<< HEAD
         # self.model_for_inference = None
         # self.optimizer = None
         self.params = params
-        
+
         self._fedcore_id = params.get("fedcore_id")
         if self._fedcore_id is None:
             self._fedcore_id = f"fedcore_{uuid.uuid4().hex[:8]}"
-        
+
         logger.debug(f"fedcore_id: {self._fedcore_id}")
-        
+
         self._model_id_before = None
         self._model_id_after = None
         self._model_before_cached = None
         self._model_after_cached = None
         self._registry = ModelRegistry()
-        
+
         logger.debug(f"BaseCompressionModel initialized with ModelRegistry, auto_cleanup={self._registry.auto_cleanup}")
-=======
-        self.model_for_inference = None
-        self.params = params
-        self.device = params.get("device", default_device())
->>>>>>> eb04f049
 
     # def _save_and_clear_cache(self):
     #     """Save model and clear cache using ModelRegistry.
-        
+
     #     Saves the current model to registry and clears memory cache.
     #     ModelRegistry handles proper cleanup including GPU memory management.
     #     """
     #     import logging
     #     logger = logging.getLogger(__name__)
-        
+
     #     if self.model is None:
     #         logger.debug("No model to save, skipping cache clearing")
     #         return
-        
+
     #     try:
     #         model_id = self._registry.register_model(
     #             fedcore_id=self._fedcore_id,
@@ -115,7 +95,7 @@
 
     #         if torch.cuda.is_available():
     #             torch.cuda.empty_cache()
-                
+
     #     except Exception as e:
     #         logger.error(f"Failed to save model to registry: {e}")
     #         if self.model is not None:
@@ -126,33 +106,32 @@
     #                 torch.cuda.empty_cache()
     #             logger.warning("Manual cleanup performed due to registry failure")
 
-<<<<<<< HEAD
     @property
     def model_before(self):
         """Get model_before from cache or registry."""
         if self._model_before_cached is not None:
             return self._model_before_cached
-        
+
         if self._model_id_before is None:
             return None
-        
+
         loaded_model = self._registry.load_model_from_latest_checkpoint(
             self._fedcore_id, self._model_id_before, DEVICE
         )
-        
+
         if loaded_model is not None and isinstance(loaded_model, torch.nn.Module):
             self._model_before_cached = loaded_model
             return self._model_before_cached
-        
+
         return None
-    
+
     @model_before.setter
     def model_before(self, value):
         """Set model_before - stores in cache and optionally in registry."""
         import logging
         logger = logging.getLogger(__name__)
         logger.info(f"model_before setter called: value={'not None' if value else 'None'}, _model_id_before={self._model_id_before}")
-        
+
         self._model_before_cached = value
         if value is not None and self._model_id_before is None:
             logger.info("Registering model_before in ModelRegistry")
@@ -165,33 +144,33 @@
             logger.info(f"model_before registered with id={self._model_id_before}")
         else:
             logger.debug(f"Skipping registration: value is None={value is None}, already registered={self._model_id_before is not None}")
-    
+
     @property
     def model_after(self):
         """Get model_after from cache or registry."""
         if self._model_after_cached is not None:
             return self._model_after_cached
-        
+
         if self._model_id_after is None:
             return None
-        
+
         loaded_model = self._registry.load_model_from_latest_checkpoint(
             self._fedcore_id, self._model_id_after, DEVICE
         )
-        
+
         if loaded_model is not None and isinstance(loaded_model, torch.nn.Module):
             self._model_after_cached = loaded_model
             return self._model_after_cached
-        
+
         return None
-    
+
     @model_after.setter
     def model_after(self, value):
         """Set model_after - stores in cache and registers changes."""
         import logging
         logger = logging.getLogger(__name__)
         logger.info(f"model_after setter called: value={'not None' if value else 'None'}, _model_id_after={self._model_id_after}")
-        
+
         self._model_after_cached = value
         if value is not None:
             if self._model_id_after is None:
@@ -215,10 +194,10 @@
                 logger.info("model_after changes registered")
         else:
             logger.debug("Skipping registration: value is None")
-    
+
     def _save_model_checkpoint(self, model, stage: str):
         """Save model checkpoint to registry.
-        
+
         Args:
             model: Model to save
             stage: Stage name (e.g., 'before_compression', 'after_compression')
@@ -230,15 +209,15 @@
             mode=None
         )
         return model_id
-    
+
     def _init_model(self, input_data, additional_hooks=tuple()):
         import logging
         logger = logging.getLogger(__name__)
         logger.info("BaseCompressionModel._init_model() started")
-        
+
         model = input_data.model
         logger.info(f"Model type from input_data.target: {type(model).__name__}")
-        
+
         # Support passing a filesystem path to a checkpoint/model at the node input
         if isinstance(model, str):
             logger.info(f"Loading model from path: {model}")
@@ -249,49 +228,20 @@
             else:
                 model = loaded
             logger.info(f"Model loaded: type={type(model).__name__}")
-        
+
         if not isinstance(model, torch.nn.Module):
             raise ValueError(f"Expected model to be either file path or torch.nn.Module, got {type(model)}")
 
         logger.info("Calling model_before setter")
         self.model_before = model
         logger.info(f"model_before setter completed, _model_id_before={self._model_id_before}")
-        
+
         # Create trainer using factory
         self.trainer = create_trainer_from_input_data(input_data, self.params)
         self.trainer.register_additional_hooks(additional_hooks)
         self.trainer.model = model
 
         return model
-=======
-    def _init_model_before_model_after(self, input_data):
-        self.model_before = input_data.target
-        self.model_after = deepcopy(self.model_before)
-
-    def _init_trainer_with_model_after(self, input_data, additional_hooks: Sequence[BaseHook]):
-        is_forecaster = input_data.task.task_type.value.__contains__('forecasting')
-        if is_forecaster:
-            self.trainer = BaseNeuralForecaster(self.model_after, self.params, additional_hooks)
-        else:
-            self.trainer = BaseNeuralModel(self.model_after, self.params, additional_hooks)
-
-    def _init_trainer_model_before_model_after(self, input_data, additional_hooks: Sequence[BaseHook]):
-        self._init_model_before_model_after(input_data)
-        self._init_trainer_with_model_after(input_data, additional_hooks)
-
-    @abstractmethod
-    def _init_trainer_model_before_model_after_and_incapsulate_hooks(self, input_data):
-        """This method in child class should initialize self.model_before, self.model_after, add it to self.trainer with additional 
-        childclass-specific hooks.
-
-        Models usually taken from input_data.target
-        """
-        pass
-
-    def _prepare_trainer_and_model_to_fit(self, input_data):
-        self._init_trainer_model_before_model_after_and_incapsulate_hooks(input_data)
-        self.model_after.to(self.device)
->>>>>>> eb04f049
 
     def _fit_model(self, ts: CompressionInputData, split_data: bool = False):
         pass
@@ -304,6 +254,37 @@
         if isinstance(batch, (list, tuple)) and len(batch) == 2:
             return batch[0]
         return batch
+
+    # def finetune(self, finetune_object: callable, finetune_data):
+    #     # TODO del it! 1) finetune may be included into the train loop (just look at LowRank)
+    #     # 2) here the logic is base and need to be more flexible (no extra loss, no scheduler, no different types batch handling)
+    #     self.optimizer = finetune_object.optimizer(
+    #         finetune_object.model.parameters(), lr=finetune_object.learning_rate
+    #     )
+    #     finetune_object.model.train()
+    #     for epoch in range(5):  # loop over the dataset multiple times
+    #         running_loss = 0.0
+    #         for i, data in enumerate(finetune_data.features.train_dataloader, 0):
+    #             # get the inputs; data is a list of [inputs, labels]
+    #             inputs, labels = data
+    #             # zero the parameter gradients
+    #             self.optimizer.zero_grad()
+
+    #             # forward + backward + optimize
+    #             outputs = finetune_object.model(inputs.to(default_device()))
+    #             loss = finetune_object.criterion(outputs, labels.to(default_device()))
+    #             loss.backward()
+    #             self.optimizer.step()
+
+    #             # print statistics
+    #             running_loss += loss.item()
+    #             if i % 200 == 0:  # print every 20000 mini-batches
+    #                 print(
+    #                     "[%d, %5d] loss: %.3f" % (epoch + 1, i + 1, running_loss / 200)
+    #                 )
+    #                 running_loss = 0.0
+    #     finetune_object.model.eval()
+    #     return finetune_object
 
     def fit(self, input_data: CompressionInputData):
         """
@@ -329,33 +310,28 @@
     def estimate_params(self, example_batch, model_before, model_after):
         # in future we don't want to store both models simult.
         # base_macs, base_nparams = tp.utils.count_ops_and_params(model_before, example_batch)
-        
+
         is_huggingface = (
-            hasattr(model_before, 'config') and 
+            hasattr(model_before, 'config') and
             hasattr(model_before.config, 'model_type') and
-            hasattr(model_before, 'base_model')  
+            hasattr(model_before, 'base_model')
         )
-        
+
         if is_huggingface:
-            base_nparams = model_before.num_parameters()  
+            base_nparams = model_before.num_parameters()
             nparams = model_after.num_parameters()
-            
-            base_macs, macs = 0, 0  
+
+            base_macs, macs = 0, 0
         else:
             base_info = summary(model=model_before, input_data=example_batch.to(extract_device(model_before)), verbose=0)
             base_macs, base_nparams = base_info.total_mult_adds, base_info.total_params
 
-<<<<<<< HEAD
             info = summary(model=model_after, input_data=example_batch.to(extract_device(model_after)), verbose=0)
             macs, nparams = info.total_mult_adds, info.total_params
-        
-=======
-        print("Params: %.6f M => %.6f M" % (base_nparams / 1e6, nparams / 1e6))
-        print("MACs: %.6f B => %.6f B" % (base_macs / 1e9, macs / 1e9))
->>>>>>> eb04f049
+
         return dict(params_before=base_nparams, macs_before=base_macs,
                     params_after=nparams, macs_after=macs)
-        
+
     # don't del its for New Year
     def _estimate_params(self, model, example_batch):
         base_macs, base_nparams = tp.utils.count_ops_and_params(model, example_batch)
@@ -366,10 +342,5 @@
         logging.info(annotation)
         base_macs, base_nparams, *_ = previos_results
         macs, nparams = self._estimate_params(model, example_batch.to(extract_device(model)))
-<<<<<<< HEAD
         logging.info("Params: %.2f M => %.2f M" % (base_nparams / 1e6, nparams / 1e6))
-        logging.info("MACs: %.2f G => %.2f G" % (base_macs / 1e9, macs / 1e9))
-=======
-        print("Params: %.2f M => %.2f M" % (base_nparams / 1e6, nparams / 1e6))
-        print("MACs: %.2f B => %.2f B" % (base_macs / 1e9, macs / 1e9))
->>>>>>> eb04f049
+        logging.info("MACs: %.2f G => %.2f G" % (base_macs / 1e9, macs / 1e9))