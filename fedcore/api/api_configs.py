from dataclasses import dataclass
from enum import Enum
from functools import reduce
from inspect import signature, isclass
from numbers import Number
from pathlib import Path
from typing import (
    get_origin, get_args,   
    Any, Callable, Dict, Iterable, List, Literal, Optional, Union, 
)
import logging

from torch.ao.quantization.utils import _normalize_kwargs
from torch.nn import Module

from fedcore.repository.constant_repository import (
    FedotTaskEnum,
    Schedulers, 
    Optimizers, 
    # PEFTStrategies,
    SLRStrategiesEnum,
    TaskTypesEnum,
    TorchLossesConstant,
)
# Avoid importing NLP-specific templates here to prevent circular imports

__all__ = [
    'ConfigTemplate',
    'DeviceConfigTemplate',
    'EdgeConfigTemplate',
    'AutoMLConfigTemplate',
    'TrainingTemplate',
    'LearningConfigTemplate',
    'APIConfigTemplate',
    'get_nested',
    'LookUp',
]


def get_nested(root: object, k: str):
    """Func to allow subcrtiption like config['x.y.x']"""
    *path, last = k.split('.')
    return reduce(getattr, path, root), last

class MisconfigurationError(BaseException):
    def __init__(self, exs, *args):
        super().__init__(*args)
        self.exs = exs

    def __repr__(self):
        return '\n'.join([f'\t{str(x)}' for x in self.exs])

    def __str__(self):
        return self.__repr__()


@dataclass
class LookUp:
    """Wrapping telling to fill it from parental config if not specified"""
    value: Any


@dataclass
class ConfigTemplate:
    """Fixed Structure Config"""
    __slots__ = tuple()

    @classmethod
    def get_default_name(cls):
        name = cls.__name__.split('.')[-1]
        if name.endswith('Template'):
            name = name[:-8]
        return name
    
    @classmethod
    def get_annotation(cls, key):
        obj = cls if ConfigTemplate in cls.__bases__ else cls.__bases__[0]
        return signature(obj.__init__).parameters[key].annotation

    @classmethod
    def check(cls, key, val):
        # we don't check parental attr
        if key == '_parent':
            return   

        def _check_primal(annotation, key, val):
            if isclass(annotation):
                if issubclass(annotation, Enum):
                    if val is not None and not hasattr(annotation, val):
                        return ValueError(
                            f'`{val}` not supported as {key} at config {cls.__name__}. Options: {annotation._member_names_}')
                elif not isinstance(val, annotation):
                    return TypeError(f'`Passed `{val}` at config: {cls.__name__}, field: {key}. Expected: {annotation}')
            elif annotation is Callable and not hasattr(val, '__call__'):
                return TypeError(f'`Passed `{val}` at config: {cls.__name__}, field: {key}, is not callable!')
            elif get_origin(annotation) is Literal and not val in get_args(annotation):
                return ValueError(f'Passed value `{val}` at config {cls.__name__}. Supported: {get_args(annotation)}')
            return False

        def _check(annotation, key, val):   
            options = get_args(annotation) or (annotation,)
            exs = [_check_primal(option, key, val)
                               for option in options]
            if exs and all(exs):
                raise MisconfigurationError(exs)
        
        annotation = cls.get_annotation(key)
        _check(annotation, key, val)

    def __new__(cls, *args, **kwargs):
        """We don't need template instances themselves. Only normalized parameters"""
        allowed_parameters = _normalize_kwargs(cls.__init__, kwargs)
        for k in kwargs:
            if k not in allowed_parameters:
                raise KeyError(f'Unknown field `{k}` was passed into {cls.__name__}')
        sign_args = tuple(signature(cls.__init__).parameters)
        complemented_args = dict(zip(sign_args[1:],
                                     args))
        allowed_parameters.update(complemented_args)
        return cls, allowed_parameters
    
    def __repr__(self):
        params_str = '\n'.join(
            f'{k}: {getattr(self, k)}' for k in self.__slots__
        )
        return f'{self.get_default_name()}: \n{params_str}\n'
    
    def get_parent(self):
        return getattr(self, '_parent')

    def update(self, d: dict):
        for k, v in d.items():
            obj, attr = get_nested(self, k)
            obj.__setattr__(attr, v)

    def get(self, key, default=None):
        return getattr(*get_nested(self, key), default)

    def keys(self) -> Iterable:
        return tuple(slot for slot in self.__slots__ if slot != '_parent')

    def items(self) -> Iterable:
        return (
            (k, self[k]) for k in self.keys()
        )

    def to_dict(self) -> dict:
        ret = {}
        for k, v in self.items():
            if hasattr(v, 'to_dict'):
                v = v.to_dict()
            ret[k] = v
        return ret

    @property
    def config(self):
        return self


class ExtendableConfigTemplate(ConfigTemplate):
    """Allows to dynamically add attributes.
    Warning: check behaviour of keys with newly added ones"""

    @classmethod
    def check(cls, key, val):
        if not key in cls.__slots__:
            return
        super().check(key, val)

    def keys(self):
        return [*tuple(slot for slot in self.__slots__ if slot != '_parent'), *list(self.__dict__)]


@dataclass
class DeviceConfigTemplate(ConfigTemplate):
    """Training device specification. TODO check fields"""
    device: Literal['cuda', 'cpu', 'gpu'] = 'cuda'
    inference: Literal['onnx'] = 'onnx'
    
@dataclass
class EdgeConfigTemplate(ConfigTemplate):
    """Edge device specification"""
    device: Literal['cuda', 'cpu', 'gpu'] = 'cuda'
    inference: Literal['onnx'] = 'onnx'


@dataclass
class DistributedConfigTemplate(ConfigTemplate):
    """Everything for Dask"""
    processes: bool = False
    n_workers: int = 1
    threads_per_worker: int = 4
    memory_limit: Literal['auto'] = 'auto'  ###


@dataclass
class ComputeConfigTemplate(ConfigTemplate):
    """How we learn, where we store"""
    backend: dict = None
    distributed: DistributedConfigTemplate = None
    output_folder: Union[str, Path] = './current_experiment_folder'
    use_cache: bool = True
    automl_folder: Union[str, Path] = './current_automl_folder'


@dataclass
class FedotConfigTemplate(ConfigTemplate):
    """Evth for Fedot"""
    timeout: Union[int, float] = 10.0
    pop_size: int = 5
    early_stopping_iterations: int = 10
    early_stopping_timeout: int = 10
    with_tuning: bool = False
    problem: FedotTaskEnum = None
    task_params: Optional[TaskTypesEnum] = None
    metric: Optional[Iterable[str]] = None  ###
    n_jobs: int = -1
    initial_assumption: Union[Module, str, dict] = None
    available_operations: Optional[Iterable[str]] = None
    optimizer: Optional[Any] = None


@dataclass
class AutoMLConfigTemplate(ConfigTemplate):
    """Extension for FedCore-specific treats"""
    fedot_config: FedotConfigTemplate = None

    mutation_agent: Literal['random'] = 'random'
    mutation_strategy: Literal['params_mutation_strategy'] = 'params_mutation_strategy'
    optimizer: Optional[Any] = None  ### TODO which optimizers may be used? anything except FedCoreEvoOptimizer


@dataclass
<<<<<<< HEAD
class NodeTemplate(ConfigTemplate):
    """Computational Node settings. May include hooks summon keys"""
    log_each: Optional[int] = LookUp(None)
    eval_each: Optional[int] = LookUp(None)
    save_each: Optional[int] = LookUp(None)
    epochs: int = 1
    optimizer: Optimizers = 'adam'
    scheduler: Optional[Schedulers] = None
    scheduler_step_each: Optional[int] = None  
    criterion: Union[TorchLossesConstant, Callable] = LookUp(None)  # TODO add additional check for those fields which represent


@dataclass
=======
>>>>>>> e8cd7aea
class ModelArchitectureConfigTemplate(ConfigTemplate):
    """Example of specific node template"""
    input_dim: Union[None, int] = None
    output_dim: Union[None, int] = None
    depth: Union[int, dict] = 3
    custom_model_params: dict = None


@dataclass
class TrainingTemplate(ConfigTemplate):
    """Computational Node settings. May include hooks summon keys"""
    log_each: Optional[int] = LookUp(None)
    eval_each: Optional[int] = LookUp(None)
    save_each: Optional[int] = LookUp(None)
    epochs: int = 1
    optimizer: Optimizers = 'adam'
    scheduler: Optional[Schedulers] = None
    criterion: Union[TorchLossesConstant, Callable] = LookUp(None)  # TODO add additional check for those fields which represent
    custom_learning_params: dict = None
    custom_criterions: dict = None
    model_architecture: ModelArchitectureConfigTemplate = None


@dataclass
class LearningConfigTemplate(ConfigTemplate):
    """Copies previeous version od learning config"""
    learning_strategy: Literal['from_scratch', 'checkpoint'] = 'from_scratch'
    criterion: Union[Callable, TorchLossesConstant] = LookUp(None)
<<<<<<< HEAD
    peft_strategy_params: NeuralModelConfigTemplate = None
    learning_strategy_params: NeuralModelConfigTemplate = None
    nlp_task_type: Optional[str] = None
    # Accept any params to avoid circular import with NLP templates
    nlp_task_params: Optional[Any] = None
    fedcore_id: Optional[str] = None
=======
    peft_strategy_params: TrainingTemplate = None
    learning_strategy_params: TrainingTemplate = None
>>>>>>> e8cd7aea


@dataclass
class APIConfigTemplate(ExtendableConfigTemplate):
    """Extendable (!) instead of APIManager"""
    device_config: DeviceConfigTemplate = None
    automl_config: AutoMLConfigTemplate = None
    learning_config: LearningConfigTemplate = None
    compute_config: ComputeConfigTemplate = None
    # optimization_agent: Any = FedcoreEvoOptimizer
    solver: Optional[Any] = None
    predicted_probs: Optional[Any] = None
    original_model: Optional[Any] = None


@dataclass
class LowRankTemplate(TrainingTemplate):
    """Example of specific node template"""
    strategy: SLRStrategiesEnum = 'quantile'
    rank_prune_each: int = -1
    custom_criterions: dict = None  # {'norm_loss':{...},
    compose_mode: Optional[Literal['one_layer', 'two_layers', 'three_layers']] = None
    non_adaptive_threshold: float = .5
<<<<<<< HEAD
    finetune_params: NeuralModelConfigTemplate = None
    # Decomposition parameters (tdecomp API)
    decomposer: Literal['svd', 'rsvd', 'two_sided', 'cur'] = 'svd'
    rank: Optional[Union[int, float]] = None  # Initial rank for decomposition (None = auto-estimate)
    distortion_factor: float = 0.6  # For stable rank estimation (0 < distortion_factor <= 1)
    random_init: Literal['normal', 'ortho', 'lean_walsh'] = 'normal'  # Random initialization for randomized methods
    power: int = 3  # Power parameter for RandomizedSVD
    fedcore_id: Optional[str] = None  # FedCore instance ID for model registry
=======
    finetune_params: TrainingTemplate = None
>>>>>>> e8cd7aea


@dataclass
class PruningTemplate(TrainingTemplate):
    """Example of specific node template"""
    importance: str = "magnitude" # main
    importance_norm: int = 1 # main
    pruning_ratio: float = 0.5 # main
    importance_reduction: str = 'max' # drop 
    importance_normalize: str = 'max' # drop
    pruning_iterations: int = 1 # drop
    finetune_params: TrainingTemplate = None
    
@dataclass
class QuantizationTemplate(TrainingTemplate):
    """Example of specific node template"""
    quant_type: str = "dynamic" # dynamic, static, qat
    allow_emb: bool = False
    allow_conv: bool = True
    qat_params: TrainingTemplate = None<|MERGE_RESOLUTION|>--- conflicted
+++ resolved
@@ -231,22 +231,6 @@
 
 
 @dataclass
-<<<<<<< HEAD
-class NodeTemplate(ConfigTemplate):
-    """Computational Node settings. May include hooks summon keys"""
-    log_each: Optional[int] = LookUp(None)
-    eval_each: Optional[int] = LookUp(None)
-    save_each: Optional[int] = LookUp(None)
-    epochs: int = 1
-    optimizer: Optimizers = 'adam'
-    scheduler: Optional[Schedulers] = None
-    scheduler_step_each: Optional[int] = None  
-    criterion: Union[TorchLossesConstant, Callable] = LookUp(None)  # TODO add additional check for those fields which represent
-
-
-@dataclass
-=======
->>>>>>> e8cd7aea
 class ModelArchitectureConfigTemplate(ConfigTemplate):
     """Example of specific node template"""
     input_dim: Union[None, int] = None
@@ -275,17 +259,8 @@
     """Copies previeous version od learning config"""
     learning_strategy: Literal['from_scratch', 'checkpoint'] = 'from_scratch'
     criterion: Union[Callable, TorchLossesConstant] = LookUp(None)
-<<<<<<< HEAD
-    peft_strategy_params: NeuralModelConfigTemplate = None
-    learning_strategy_params: NeuralModelConfigTemplate = None
-    nlp_task_type: Optional[str] = None
-    # Accept any params to avoid circular import with NLP templates
-    nlp_task_params: Optional[Any] = None
-    fedcore_id: Optional[str] = None
-=======
     peft_strategy_params: TrainingTemplate = None
     learning_strategy_params: TrainingTemplate = None
->>>>>>> e8cd7aea
 
 
 @dataclass
@@ -309,18 +284,7 @@
     custom_criterions: dict = None  # {'norm_loss':{...},
     compose_mode: Optional[Literal['one_layer', 'two_layers', 'three_layers']] = None
     non_adaptive_threshold: float = .5
-<<<<<<< HEAD
-    finetune_params: NeuralModelConfigTemplate = None
-    # Decomposition parameters (tdecomp API)
-    decomposer: Literal['svd', 'rsvd', 'two_sided', 'cur'] = 'svd'
-    rank: Optional[Union[int, float]] = None  # Initial rank for decomposition (None = auto-estimate)
-    distortion_factor: float = 0.6  # For stable rank estimation (0 < distortion_factor <= 1)
-    random_init: Literal['normal', 'ortho', 'lean_walsh'] = 'normal'  # Random initialization for randomized methods
-    power: int = 3  # Power parameter for RandomizedSVD
-    fedcore_id: Optional[str] = None  # FedCore instance ID for model registry
-=======
     finetune_params: TrainingTemplate = None
->>>>>>> e8cd7aea
 
 
 @dataclass
