import logging
from copy import deepcopy
from typing import Callable

import torch
import numpy as np
from fedot.core.data.data import InputData
from fedot.core.repository.dataset_types import DataTypesEnum
from fedot.core.repository.tasks import (
    Task,
    TaskTypesEnum,
)

from fedcore.architecture.computational.devices import default_device
from fedcore.data.data import CompressionInputData
from fedcore.models.backbone.backbone_loader import load_backbone
from pymonad.maybe import Maybe

import torch.optim.adam


class DataCheck:
    """Class for checking and preprocessing input data for Fedot AutoML.

    Args:
        input_data: Input data in tuple format (X, y) or Fedot InputData object.
        task: Machine learning task, either "classification" or "regression".

    Attributes:
        logger (logging.Logger): Logger instance for logging messages.
        input_data (InputData): Preprocessed and initialized Fedot InputData object.
        task (str): Machine learning task for the dataset.

    """

    def __init__(self, model=None, learning_params=None):
        self.logger = logging.getLogger(self.__class__.__name__)
<<<<<<< HEAD
        # self.task = peft_task
=======
>>>>>>> 4cb267aa
        self.model = model
        self.learning_params = learning_params
        self._init_dummy_val()

    def _init_dummy_val(self):
        self.fedot_dummy_task = Task(TaskTypesEnum.classification)
        self.fedot_dummy_idx = np.arange(1)
        self.fedot_dummy_datatype = DataTypesEnum.image

    def _init_model_from_backbone(self, input_data, compression_dataset=None):
        model_is_pretrain_torch_backbone = isinstance(self.model, str)
        model_is_pretrain_backbone_with_weights = isinstance(self.model, dict)
        model_is_custom_callable_object = isinstance(self.model, Callable)
        if model_is_pretrain_torch_backbone:
            torch_model = load_backbone(torch_model=self.model)
            torch_model = self._check_optimised_model(torch_model, input_data, compression_dataset)
        elif model_is_pretrain_backbone_with_weights:
            if self.model['path_to_model'].__contains__('.pth'):
                    torch_model = torch.load(self.model['path_to_model'], weights_only=False,
                                                   map_location=default_device())
                    torch_model = self._check_optimised_model(torch_model, input_data, compression_dataset)
            else:
                torch_model = load_backbone(torch_model=self.model,
                                            model_params=self.learning_params)
                torch_model = self._check_optimised_model(torch_model, input_data, compression_dataset)
                if model_is_pretrain_backbone_with_weights:
                    try:
                        torch_model.load_model(self.model['path_to_model'])
                    except:
                        loaded_state_dict = torch.load(self.model['path_to_model'], weights_only=True,
                                                    map_location=default_device())
                        verified_state_dict = self._check_state_dict(loaded_state_dict, input_data, compression_dataset)
                        torch_model.load_state_dict(verified_state_dict)
        elif model_is_custom_callable_object:
            torch_model = self.model

        return torch_model

    def _init_input_data(self, compression_dataset: CompressionInputData = None) -> InputData:
        """Initializes the `input_data` attribute based on its type.

        If a tuple (X, y) is provided, it converts it to a Fedot InputData object
        with appropriate data types and task information. If an existing InputData
        object is provided, it checks if it requires further initialization.

        Raises:
            ValueError: If the input data format is invalid.

        """

        model_params = self.learning_params.model_architecture
        if any([model_params.input_dim is None, model_params.output_dim is None]):
            model_params.input_dim = compression_dataset.input_dim
            model_params.output_dim = compression_dataset.num_classes

        input_data = InputData(
            features=compression_dataset,  # CompressionInputData object
            idx=self.fedot_dummy_idx,  # dummy value
            task=compression_dataset.task,
            data_type=self.fedot_dummy_datatype,  # dummy value
            supplementary_data=compression_dataset.supplementary_data,
        )
        torch_model = self._init_model_from_backbone(input_data, compression_dataset)

        input_data.target = torch_model  # model for compression
        input_data.target = torch_model  # model for compression
        input_data.supplementary_data.is_auto_preprocessed = True
        return input_data

    def _check_dataloader(self, input_data: InputData):
        """Checks and preprocesses the features in the input data.

        - Replaces NaN and infinite values with 0.
        - Converts features to torch format using NumpyConverter.

        """
        return input_data

    def _check_optimised_model(self, model: Callable, input_data: InputData, compression_dataset=None):
        """Checks and preprocesses the features in the input data.

        - Replaces NaN and infinite values with 0.
        - Converts features to torch format using NumpyConverter.

        """
        if not input_data.task.task_type.value == 'classification':
            return model
        else:
            model_layers = list(model.modules())
            output_layer = model_layers[-1]
            n_classes = compression_dataset.num_classes if compression_dataset is not None else getattr(input_data, 'num_classes', None)
            if n_classes is not None and output_layer.weight.shape[0] != n_classes:
                output_layer.weight = torch.nn.Parameter(output_layer.weight[:n_classes, :])
                output_layer.bias = torch.nn.Parameter(output_layer.bias[:n_classes])
                output_layer.out_features = n_classes
        return model

    def _check_state_dict(self, state_dict: dict, input_data: InputData, compression_dataset=None):
        if not input_data.task.task_type.value == 'classification':
            return state_dict
        else:
            layers = list(state_dict.keys())
            output_layer_weight = layers[-2]
            output_layer_bias = layers[-1]
            n_classes = compression_dataset.num_classes if compression_dataset is not None else getattr(input_data, 'num_classes', None)
            if n_classes is not None and state_dict[output_layer_weight].shape[0] != n_classes:
                state_dict[output_layer_weight] = torch.nn.Parameter(state_dict[output_layer_weight][:n_classes, :])
                state_dict[output_layer_bias] = torch.nn.Parameter(state_dict[output_layer_bias][:n_classes])
        return state_dict

    def check_input_data(self, input_data: [InputData, CompressionInputData] = None) -> InputData:
        """Checks and preprocesses the input data for Fedot AutoML.

        Performs the following steps:
            1. Initializes the `input_data` attribute based on its type.
            2. Checks and preprocesses the features (replacing NaNs, converting to torch format).
            3. Checks and preprocesses the target variable (encoding labels, casting to float).

        Returns:
            InputData: The preprocessed and initialized Fedot InputData object.

        """
        self.input_data = Maybe.insert(self._init_input_data(input_data)). \
            then(self._check_dataloader). \
            maybe(None, lambda data: data)
        return self.input_data


class ApiConfigCheck:
    def __init__(self):
        pass

    def compare_configs(self, original, updated):
        """Compares two nested dictionaries"""

        changes = []

        def recursive_compare(orig, upd, path):
            all_keys = orig.keys() | upd.keys()
            for key in all_keys:
                orig_val = orig.get(key, "<MISSING>")
                upd_val = upd.get(key, "<MISSING>")

                if isinstance(orig_val, dict) and isinstance(upd_val, dict):
                    recursive_compare(orig_val, upd_val, path + [key])
                elif orig_val != upd_val:
                    changes.append(f"{' -> '.join(map(str, path + [key]))} -> Changed value {orig_val} to {upd_val}")

        for sub_config in original.keys():
            if sub_config in updated:
                recursive_compare(original[sub_config], updated[sub_config], [sub_config])
            else:
                changes.append(f"{sub_config} -> Removed completely")

        for i in changes:
            print('>>>', i)
        return "\n".join(changes) if changes else "No changes detected."

    def update_config_with_kwargs(self, config_to_update, **kwargs):
        """ Recursively update config dictionary with provided keyword arguments. """

        # prevent inplace changes to the original config
        config = deepcopy(config_to_update)

        def recursive_update(d, key, value):
            if key in d:
                d[key] = value
                # print(f'Updated {key} with {value}')
            for k, v in d.items():
                if isinstance(v, dict):
                    recursive_update(v, key, value)

        # we select automl problem
        # assert 'task' in kwargs, 'Problem type is not provided'
        # problem_type = kwargs['task']
        # config['automl_config'] = TASK_MAPPING[problem_type]

        # change MEGA config with keyword arguments
        for param, value in kwargs.items():
            recursive_update(config, param, value)

        return config<|MERGE_RESOLUTION|>--- conflicted
+++ resolved
@@ -35,10 +35,6 @@
 
     def __init__(self, model=None, learning_params=None):
         self.logger = logging.getLogger(self.__class__.__name__)
-<<<<<<< HEAD
-        # self.task = peft_task
-=======
->>>>>>> 4cb267aa
         self.model = model
         self.learning_params = learning_params
         self._init_dummy_val()
