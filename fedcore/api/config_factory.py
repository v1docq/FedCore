--- conflicted
+++ resolved
@@ -216,12 +216,8 @@
             ``True`` if the annotation allows ``None``, ``False`` otherwise.
         """
         origin = get_origin(annotation)
-<<<<<<< HEAD
-        return (origin is Union or origin is Literal) and type(None) in get_args(annotation)
-=======
         return ((origin is Union or origin is Literal) and 
            type(None) in get_args(annotation)) 
->>>>>>> 4cb267aa
 
     @classmethod
     def _instantiate_default(cls, self: ConfigTemplate, config_name: str, k: str, v):
@@ -271,10 +267,6 @@
             else:
                 v = v.value
         annotation = cls._get_annotation(config_name, k)
-<<<<<<< HEAD
-        is_config = isclass(annotation) and issubclass(annotation, ConfigTemplate)
-
-=======
         is_union = get_origin(annotation) is Union
         if is_union:
             exceptions = []
@@ -295,7 +287,6 @@
         
         is_config = isclass(annotation) and issubclass(annotation, ConfigTemplate) 
         
->>>>>>> 4cb267aa
         if v is not None and not is_config:
             return v, True
         # check if explicitly optional
