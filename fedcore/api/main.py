import logging
import os
import warnings
from copy import deepcopy
from datetime import datetime
from copy import deepcopy
from datetime import datetime
from functools import partial
from typing import Union, Optional, Callable
import numpy as np
import pandas as pd
import torch
import torch.nn

from fedcore.api.utils import camel_to_snake
from fedcore.repository.initializer_industrial_models import FedcoreModels
FEDCORE_IMPLEMENTATIONS = FedcoreModels().setup_repository()

from fedot.api.main import Fedot
from fedot.core.data.data import InputData, OutputData
<<<<<<< HEAD
from fedot.core.pipelines.pipeline import Pipeline
from fedot.core.repository.dataset_types import DataTypesEnum

=======
from fedot.core.pipelines.pipeline import Pipeline        
from fedot.core.pipelines.pipeline_builder import PipelineBuilder
>>>>>>> e8cd7aea
from pymonad.either import Either
from pymonad.maybe import Maybe
from torch import Tensor
from torch.utils.data import DataLoader
from fedcore.api.utils.checkers_collection import DataCheck
from fedcore.architecture.abstraction.decorators import DaskServer, exception_handler
from fedcore.data.data import CompressionInputData
from fedcore.inference.onnx import ONNXInferenceModel
<<<<<<< HEAD
from fedcore.models.network_impl.utils.trainer_factory import create_trainer
from fedcore.repository.constant_repository import (
=======
from fedcore.models.network_impl.base_nn_model import BaseNeuralModel
from fedcore.repository.constanst_repository import (
>>>>>>> e8cd7aea
    FEDOT_API_PARAMS,
    FEDOT_ASSUMPTIONS,
    # FEDOT_GET_METRICS,
)
from fedcore.metrics.quality import calculate_metrics
from fedcore.api.api_configs import ConfigTemplate
from fedcore.interfaces.fedcore_optimizer import FedcoreEvoOptimizer
from fedcore.tools.registry.model_registry import ModelRegistry
from fedcore.api.utils.misc import extract_fitted_operation

warnings.filterwarnings("ignore")

# TODO 
COMPUTATIONAL_METRICS = ['latency', 'power', 'throughput']



class FedCore(Fedot):
    """This class is used to run Fedot in model compression mode as FedCore.

    Args:
        input_config: dictionary with the parameters of the experiment.
        output_folder: path to the folder where the results will be saved.

    Example:
        First, configure experiment and instantiate FedotIndustrial class::

            from fedcore.api.main import FedCore

            model = FedCore()

    """

    def __init__(self, api_config: ConfigTemplate, **kwargs):
        super(Fedot, self).__init__()
        api_config.update(kwargs)
        self.manager = api_config
        self.logger = logging.Logger('Fedcore')
        self.fedcore_model = None

    def __init_fedcore_backend(self, input_data: Optional[InputData] = None):
        self.logger.info('-' * 50)
        self.logger.info('Initialising Fedcore Repository')
        self.logger.info('Initialising Fedcore Evolutionary Optimisation params')
        self.repo = FEDCORE_IMPLEMENTATIONS
        

        if not isinstance(self.manager.automl_config.optimizer, partial):
            fedcore_opt = partial(FedcoreEvoOptimizer, optimisation_params={
                'mutation_strategy': self.manager.automl_config.mutation_strategy,
                'mutation_agent': self.manager.automl_config.mutation_agent})
            self.manager.automl_config.optimizer = fedcore_opt
            self.manager.automl_config.fedot_config.optimizer = fedcore_opt
            # self.manager.automl_config.config.update({'optimizer': fedcore_opt})
        return input_data

    def __init_solver(self, input_data: Optional[Union[InputData, np.array]] = None):
        self.logger.info('Initialising solver')
        self.manager.solver = Fedot(**self.manager.automl_config.fedot_config,
                                    use_input_preprocessing=False,
                                    use_auto_preprocessing=False)
        # initial_assumption = FEDOT_ASSUMPTIONS[self.manager.learning_config.peft_strategy]
        # initial_assumption = initial_assumption(
        #     params=self.manager.learning_config.peft_strategy_params.to_dict())
        initial_pipeline = self.__build_assumption()
        self.manager.solver.params.data.update({'initial_assumption': initial_pipeline})
        return input_data

    def __init_dask(self, input_data):
        self.logger.info('-' * 50)
        self.logger.info('Initialising Dask Server')
        dask_server = DaskServer(self.manager.compute_config.distributed)
        self.manager.dask_client = dask_server.client
        self.manager.dask_cluster = dask_server.cluster
        self.logger.info(f'Link Dask Server - {self.manager.dask_client.dashboard_link}')
        self.logger.info('-' * 50)
        return input_data
    
    def __init_solver_no_evo(self, input_data: Optional[Union[InputData, np.array]] = None):
        self.logger.info('Initialising solver')
        # self.manager.solver = Fedot(**self.manager.automl_config.fedot_config,
        #                             use_input_preprocessing=False,
        #                             use_auto_preprocessing=False)
        self.manager.solver = self.__build_assumption()
        return input_data
    
    def __build_assumption(self):
        initial_assumption = PipelineBuilder()
        peft_strategy_params = self.manager.learning_config.peft_strategy_params
        # check if atomized strategy
        if not isinstance(peft_strategy_params, (list, tuple)):
            peft_strategy_params = (peft_strategy_params,)
        for peft_strategy_conf in peft_strategy_params:
            initial_assumption.add_node(
                operation_type=camel_to_snake(peft_strategy_conf.__class__.__name__) + '_model',
                params=peft_strategy_conf.to_dict()
            )

        return initial_assumption.build()

    @property
    def compressed_model(self):
        """Get compressed (optimized) model.
        Returns:
            torch.nn.Module or None: Compressed model
        """
        if self.fedcore_model is None:
            return None
        return getattr(self.fedcore_model, 'model_after', self.fedcore_model)
    
    @property
    def original_model(self):
        """Get original (before compression) model.        
        Returns:
            torch.nn.Module or None: Original model
        """
        if self.fedcore_model is None:
            return None
        return getattr(self.fedcore_model, 'model_before', self.fedcore_model)
    
    def get_model_by_regime(self, regime: str = 'model_after'):
        """Get model by regime name.
        Args:
            regime: 'model_after' for compressed, 'model_before' for original
            
        Returns:
            torch.nn.Module: Requested model or fallback to fedcore_model
            
        Raises:
            ValueError: If fedcore_model is not initialized
        """
        if self.fedcore_model is None:
            raise ValueError("fedcore_model is not initialized. Call fit() first.")
        
        model = getattr(self.fedcore_model, regime, None)
        if model is None:
            self.logger.warning(
                f"Regime '{regime}' not found in fedcore_model. "
                f"Using fedcore_model directly."
            )
            model = self.fedcore_model
        return model

    def _save_metrics_from_evaluator(self):
        """Collect and save metrics from evaluator to registry after fit."""        
        if not hasattr(self.manager, 'solver') or self.manager.solver is None:
            return
        
        if not hasattr(self.manager.solver, 'history') or self.manager.solver.history is None:
            return
        
        fedcore_id = None
        model_id = None
        
        if self.fedcore_model is not None:
            if hasattr(self.fedcore_model, 'operator') and hasattr(self.fedcore_model.operator, 'root_node'):
                fitted_op = getattr(self.fedcore_model.operator.root_node, 'fitted_operation', None)
                if fitted_op is not None:
                    fedcore_id = getattr(fitted_op, '_fedcore_id', None)
                    if fedcore_id:
                        model_id = getattr(fitted_op, '_model_id_after', None) or getattr(fitted_op, '_model_id_before', None)
        
        if fedcore_id and model_id:
            registry = ModelRegistry()
            registry.save_metrics_from_evaluator(
                solver=self.manager.solver,
                fedcore_id=fedcore_id,
                model_id=model_id
            )

    def _process_input_data(self, input_data):
        data_cls = DataCheck(
            # peft_task=self.manager.learning_config.config['peft_strategy'],
                             model=self.manager.automl_config.fedot_config['initial_assumption'],
                             learning_params=self.manager.learning_config.learning_strategy_params
                             )
        train_data = Either.insert(input_data).then(data_cls.check_input_data).value
        ### TODO del workaround
        train_data.train_dataloader = train_data.features.train_dataloader
        train_data.val_dataloader = train_data.features.val_dataloader
        ###
        return train_data

    def _pretrain_before_optimise(self, fedot_pipeline: Pipeline, train_data: InputData):
        pretrained_model = fedot_pipeline.fit(train_data)
        fedcore_trainer = fedot_pipeline.operator.root_node.operation.fitted_operation
        path_to_save_pretrain = os.path.join(self.manager.compute_config.output_folder)
        os.makedirs(path_to_save_pretrain, exist_ok=True)
        path_to_model = os.path.join(path_to_save_pretrain,
                                     f'pretrain_model_checkpoint_at_{fedcore_trainer.epochs}_epoch.pt')
        fedcore_trainer.save_model(path_to_model)
        train_data.target = pretrained_model.predict
        return train_data

    def __abstract_predict(self, predict_data: InputData, output_mode):
        if self.fedcore_model is None:
            learning_params = self.manager.learning_config.peft_strategy_params.to_dict()
            learning_params['model'] = predict_data.target
            # scenario where we load pretrain model and use it only for inference
            task_type = learning_params.get('task_type', 'training')
            self.fedcore_model = create_trainer(task_type=task_type, params=learning_params, model=learning_params['model'])
            #predict_data = predict_data.features # InputData to CompressionInputData
        predict = self.fedcore_model.predict(predict_data, output_mode)
        return predict

    def fit(self, input_data: CompressionInputData, manually_done: bool = False, **kwargs):
        """
        Method for training Industrial model.

        Args:
            input_data: tuple with train_features and train_target
            **kwargs: additional parameters

        """

        def fit_function(train_data):
            pretrain_before_optimise = self.manager.learning_config.config['learning_strategy'] == 'from_scratch'
            if pretrain_before_optimise:
                model_learning_pipeline = FEDOT_ASSUMPTIONS["training"](
                    params=self.manager.learning_config.learning_strategy_params.to_dict()
                )
                model_learning_pipeline = model_learning_pipeline.build()
                train_data = self._pretrain_before_optimise(model_learning_pipeline, train_data)
            
            fitted_solver = self.manager.solver.fit(train_data)
            return fitted_solver

        # with exception_handler(Exception, on_exception=self.shutdown, suppress=False):
        try:
            self.fedcore_model = Maybe.insert(self._process_input_data(input_data)). \
                then(self.__init_fedcore_backend). \
                then(self.__init_dask). \
                then(self.__init_solver). \
                then(fit_function). \
                maybe(None, lambda solver: solver)
            
            self._save_metrics_from_evaluator()
            
            return self.fedcore_model
        except KeyboardInterrupt:
            self.fedcore_model = self.manager.solver
            self._save_metrics_from_evaluator()
            return self.fedcore_model

    def fit_no_evo(self, input_data: tuple, manually_done=False, **kwargs):
        with exception_handler(Exception, on_exception=self.shutdown, suppress=False):
            x = self._process_input_data(input_data)
            x = self.__init_fedcore_backend(x)
            x = self.__init_dask(x)
            x = self.__init_solver_no_evo(x)
            fitted_solver = self.manager.solver.fit(x)
        self.optimised_model = fitted_solver.model
        
        self.fedcore_model = extract_fitted_operation(self.manager.solver)
        return fitted_solver

    def predict(self, predict_data: tuple, output_mode: str = 'fedcore', **kwargs):
        """
        Method to obtain prediction labels from trained Industrial model.

        Args:
            predict_data: tuple with test_features and test_target

        Returns:
            the array with prediction values

        """
        result = Maybe.insert(self._process_input_data(predict_data)). \
            then(self.__init_fedcore_backend). \
            then(lambda data: self.__abstract_predict(data, output_mode)). \
            maybe(None, lambda output: output)
        
        if hasattr(result, 'predictions') and hasattr(result, 'label_ids'):
            pred_values = torch.tensor(result.predictions)
            target_values = torch.tensor(result.label_ids) if result.label_ids is not None else None
            
            self.manager.predicted_labels = OutputData(
                idx=torch.arange(len(pred_values)),
                task=getattr(predict_data, 'task', None),
                predict=pred_values,
                target=target_values,
                data_type=DataTypesEnum.table,
            )
            
        elif isinstance(result, OutputData):
            self.manager.predicted_labels = result
        elif hasattr(result, 'predict'):
            pred_value = result.predict if result.predict is not None else getattr(result, 'model', None)
            if pred_value is None:
                raise ValueError("Result has 'predict' attribute but it is None, and 'model' is also unavailable")
            self.manager.predicted_labels = pred_value if isinstance(pred_value, OutputData) else result
        else:
            pred_values = torch.tensor(result) if not isinstance(result, torch.Tensor) else result
            self.manager.predicted_labels = OutputData(
                idx=torch.arange(len(pred_values)),
                task=getattr(predict_data, 'task', None),
                predict=pred_values,
                target=None,
                data_type=DataTypesEnum.table,
            )

        return self.manager.predicted_labels

    def finetune(self, train_data, tuning_params=None):
        """
        Method to obtain prediction probabilities from trained Industrial model.

        Args:
            train_data: raw train data
            tuning_params: dictionary with tuning parameters
            mode: str, ``default='full'``. Defines the mode of fine-tuning. Could be 'full' or 'head'.

        """

        def _fit_pipeline(data_dict):
            data_dict['model_to_tune'].fit(data_dict['train_data'])
            return data_dict

        is_fedot_datatype = self.manager.condition_check.input_data_is_fedot_type(train_data)
        tuning_params['metric'] = FEDOT_TUNING_METRICS[self.manager.automl_config.fedot_config['task']]
        tuning_params['tuner'] = FEDOT_TUNER_STRATEGY[tuning_params.get('tuner', 'sequential')]

        with exception_handler(Exception, on_exception=self.shutdown, suppress=False):
            model_to_tune = Either.insert(train_data). \
                then(lambda data: self._process_input_data(data) if not is_fedot_datatype else data). \
                then(lambda data: self.__init_fedcore_backend(data)). \
                then(lambda processed_data: {'train_data': processed_data} |
                                            {'model_to_tune': model_to_tune.build()} |
                                            {'tuning_params': tuning_params}). \
                then(lambda dict_for_tune: _fit_pipeline(dict_for_tune)['model_to_tune'] if return_only_fitted
            else build_tuner(self, **dict_for_tune)).value

        self.manager.is_finetuned = True
        self.manager.solver = model_to_tune

    def evaluate_metric(
            self,
            prediction: OutputData,
            target: DataLoader,
            problem: str = "computational",
            metrics: list = ['latency']
    ) -> pd.DataFrame:
        """
        Method to calculate metrics.

        Available metrics for classification task: 'f1', 'accuracy', 'precision', 'roc_auc', 'logloss'.

        Available metrics for regression task: 'r2', 'rmse', 'mse', 'mae', 'median_absolute_error',
        'explained_variance_score', 'max_error', 'd2_absolute_error_score', 'msle', 'mape'.

        Args:
            metric_type:
            predicton:
            target: target values

        Returns:
            pandas DataFrame with calculated metrics

        """
        is_inference_metric = problem.__contains__("computational")
        is_fedcore_model = problem.__contains__('fedcore')
        model_regime = 'model_after' if is_fedcore_model else 'model_before'
<<<<<<< HEAD

        def preproc_predict(prediction):
            prediction = getattr(prediction, 'predict', prediction)
            model_output = prediction.cpu().detach().numpy() if isinstance(prediction, Tensor) else prediction
            model_output_is_probs = all([len(model_output.shape) > 1, model_output.shape[1] > 1])
            if model_output_is_probs and not self.manager.automl_config.fedot_config.problem.__contains__(
                    'forecasting'):
                labels = np.argmax(model_output, axis=1)
                predicted_probs = model_output
            else:
                labels = model_output
                predicted_probs = model_output
            return labels, predicted_probs

        def preproc_target(target):
            if hasattr(target, 'targets'):
                target = target.dataset.targets
            # else:
            #     iter_object = iter(target.dataset)
            #     target = np.array([batch[1] for batch in iter_object])
            # return target
            all_targets = []
            for batch in target:
                labels = None
                if isinstance(batch, dict):
                    labels = batch.get('labels')
                    if labels is None:
                        labels = batch.get('targets')
                elif isinstance(batch, (list, tuple)) and len(batch) >= 2:
                    labels = batch[1]
                elif hasattr(batch, 'labels'):
                    labels = batch.labels
                
                if labels is not None:
                    all_targets.append(labels.cpu())
            
            return torch.cat(all_targets) if all_targets else None         
        
        if is_inference_metric:
            model_to_evaluate = self.get_model_by_regime(model_regime)
            prediction_dict = dict(model=model_to_evaluate, dataset=target, model_regime=model_regime)
        else:
            preproc_labels, preproc_probs = preproc_predict(prediction)
            preproc_target = preproc_target(target)
            prediction_dict = dict(target=preproc_target, labels=preproc_labels, probs=preproc_probs, metric_names=metrics)
        prediction_dataframe = FEDOT_GET_METRICS[problem](**prediction_dict)
        
        if is_inference_metric:
            registry = ModelRegistry()
            registry.force_cleanup()
        
=======
        prediction_dict = dict(target=target, predict=prediction.predict)
        if is_inference_metric:
            prediction_dict = dict(model=self.fedcore_model, dataset=target, model_regime=model_regime)
            # preproc_target = preproc_target(target)
        metrics = metrics or self.manager.automl_config.fedot_config.metric
        prediction_dataframe = calculate_metrics(metrics, **prediction_dict)
>>>>>>> e8cd7aea
        return prediction_dataframe

    def get_report(self, test_data: CompressionInputData):
        def create_df(iterator):
            df_list = []
            for metric_dict, col in iterator:
                if isinstance(metric_dict, dict):
                    df = pd.DataFrame.from_dict(metric_dict).T
                elif isinstance(metric_dict, pd.DataFrame):
                    df = metric_dict
                    df = df.T
                else:
                    raise TypeError('Unknown type of metrics passed')
                df['mode'] = col
                df_list.append(df)
            df_total = pd.concat(df_list, axis=0)
            return df_total

        def calculate_metric_changes(metric_df: pd.DataFrame, metric: list = None):
            orig = metric_df[(metric_df['mode'] != 'fedcore')].drop('mode', axis=1)
            opt = metric_df[metric_df['mode'] == 'fedcore'].drop('mode', axis=1)
            change_val = ((opt - orig) / orig * 100).round(2)
            change_val['mode'] = 'change'
            return change_val

        eval_regime = ['original', 'fedcore']
        prediction_list = [self.predict(test_data, output_mode=mode) for mode in eval_regime]
        prediction_list = [x if isinstance(x, OutputData) else getattr(x, 'predict', x) for x in prediction_list]
        problem = self.manager.automl_config.fedot_config.problem
        quality_metrics_list  = [name for name in self.manager.automl_config.fedot_config.metrics if name not in COMPUTATIONAL_METRICS]
        computational_metrics = [name for name in self.manager.automl_config.fedot_config.metrics if name in COMPUTATIONAL_METRICS]
        quality_metrics_list = [self.evaluate_metric(prediction=prediction,
                                                     target=test_data.val_dataloader,
                                                     problem=self.manager.automl_config.fedot_config.problem,
                                                     metrics=quality_metrics_list)
                                for prediction in prediction_list]
        computational_metrics_list = [self.evaluate_metric(prediction=prediction,
                                                           target=test_data.val_dataloader,
                                                           problem=f'computational_{regime}',
                                                           metrics=computational_metrics)
                                      for prediction, regime in zip(prediction_list, eval_regime)]
        
        quality_df = create_df(zip(quality_metrics_list, eval_regime))
        compute_df = create_df(zip(computational_metrics_list, eval_regime))
        result = dict(quality_comparison=quality_df, computational_comparison=compute_df)
        for tp, df in result.items():
            result[tp] = (pd.concat([df, calculate_metric_changes(df)], axis=0)
                          .reset_index()
                          .rename(columns={'index': 'metric'})
                          .pivot(index='metric', columns='mode')
                          .reindex(columns=['original', 'fedcore', 'change'], level=1)
            )
        return result

    def load(self, path):
        """Loads saved Industrial model from disk

        Args:
            path (str): path to the model

        """

    def save(self, mode: str = 'all', **kwargs):
        is_fedot_solver = self.manager.condition_check.solver_is_fedot_class(self.manager.solver)

        def save_model(api_manager):
            return Either(value=api_manager.solver,
                          monoid=[api_manager.solver,
                                  api_manager.condition_check.solver_is_fedot_class(
                                      api_manager.solver)]). \
                either(left_function=lambda pipeline: pipeline.save(path=api_manager.compute_config.output_folder,
                                                                    create_subdir=True, is_datetime_in_path=True),
                       right_function=lambda solver: solver.current_pipeline.save(
                           path=api_manager.compute_config.output_folder,
                           create_subdir=True,
                           is_datetime_in_path=True))

        def save_opt_hist(api_manager):
            return self.manager.solver.history.save(
                f"{self.manager.compute_config.output_folder}/optimization_history.json")

        def save_metrics(api_manager):
            return self.metric_dict.to_csv(
                f'{self.manager.compute_config.output_folder}/metrics.csv')

        def save_preds(api_manager):
            return pd.DataFrame(api_manager.predicted_labels).to_csv(
                f'{self.manager.compute_config.output_folder}/labels.csv')

        method_dict = {'metrics': save_metrics, 'model': save_model, 'opt_hist': save_opt_hist,
                       'prediction': save_preds}
        self.manager.create_folder(self.manager.compute_config.output_folder)
        if not is_fedot_solver:
            del method_dict['opt_hist']

        def save_all(api_manager):
            for method in method_dict.values():
                try:
                    method(api_manager)
                except Exception as ex:
                    self.manager.logger.info(f'Error during saving. Exception - {ex}')

        Either(value=self.manager, monoid=[self.manager, mode.__contains__('all')]). \
            either(left_function=lambda api_manager: method_dict[mode](self.manager),
                   right_function=lambda api_manager: save_all(api_manager))

    def export(
            self,
            framework: str = "ONNX",
            framework_config: dict = None,
            supplementary_data: dict = None,
    ):
        # if self.framework_config is None and framework_config is None:
        #     return self.logger.info(
        #         "You must specify configuration for model convertation"
        #     )
        # else:
        #     if framework == "ONNX":
        #         example_input = next(iter(self.train_data.features.val_dataloader))[
        #             0
        #         ][0]
        #         self.framework_config["example_inputs"] = torch.unsqueeze(
        #             example_input, dim=0
        #         )
        #         onnx_config = Torch2ONNXConfig(**self.framework_config)
        #         supplementary_data["model_to_export"].export(
        #             "converted-model.onnx", onnx_config
        #         )
        #         converted_model = ONNXInferenceModel("converted-model.onnx")
        # return converted_model
        pass

    def shutdown(self):
        """Shutdown Dask client"""
        # if self.manager.dask_client is not None:
        if hasattr(self.manager, 'dask_client'):
            self.manager.dask_client.close()
            del self.manager.dask_client
        if hasattr(self.manager, 'dask_cluster'):
            # if self.manager.dask_cluster is not None:
            self.manager.dask_cluster.close()
            del self.manager.dask_cluster<|MERGE_RESOLUTION|>--- conflicted
+++ resolved
@@ -18,14 +18,8 @@
 
 from fedot.api.main import Fedot
 from fedot.core.data.data import InputData, OutputData
-<<<<<<< HEAD
-from fedot.core.pipelines.pipeline import Pipeline
-from fedot.core.repository.dataset_types import DataTypesEnum
-
-=======
 from fedot.core.pipelines.pipeline import Pipeline        
 from fedot.core.pipelines.pipeline_builder import PipelineBuilder
->>>>>>> e8cd7aea
 from pymonad.either import Either
 from pymonad.maybe import Maybe
 from torch import Tensor
@@ -34,13 +28,8 @@
 from fedcore.architecture.abstraction.decorators import DaskServer, exception_handler
 from fedcore.data.data import CompressionInputData
 from fedcore.inference.onnx import ONNXInferenceModel
-<<<<<<< HEAD
 from fedcore.models.network_impl.utils.trainer_factory import create_trainer
 from fedcore.repository.constant_repository import (
-=======
-from fedcore.models.network_impl.base_nn_model import BaseNeuralModel
-from fedcore.repository.constanst_repository import (
->>>>>>> e8cd7aea
     FEDOT_API_PARAMS,
     FEDOT_ASSUMPTIONS,
     # FEDOT_GET_METRICS,
@@ -126,7 +115,7 @@
         #                             use_auto_preprocessing=False)
         self.manager.solver = self.__build_assumption()
         return input_data
-    
+
     def __build_assumption(self):
         initial_assumption = PipelineBuilder()
         peft_strategy_params = self.manager.learning_config.peft_strategy_params
@@ -403,66 +392,18 @@
         is_inference_metric = problem.__contains__("computational")
         is_fedcore_model = problem.__contains__('fedcore')
         model_regime = 'model_after' if is_fedcore_model else 'model_before'
-<<<<<<< HEAD
-
-        def preproc_predict(prediction):
-            prediction = getattr(prediction, 'predict', prediction)
-            model_output = prediction.cpu().detach().numpy() if isinstance(prediction, Tensor) else prediction
-            model_output_is_probs = all([len(model_output.shape) > 1, model_output.shape[1] > 1])
-            if model_output_is_probs and not self.manager.automl_config.fedot_config.problem.__contains__(
-                    'forecasting'):
-                labels = np.argmax(model_output, axis=1)
-                predicted_probs = model_output
-            else:
-                labels = model_output
-                predicted_probs = model_output
-            return labels, predicted_probs
-
-        def preproc_target(target):
-            if hasattr(target, 'targets'):
-                target = target.dataset.targets
-            # else:
-            #     iter_object = iter(target.dataset)
-            #     target = np.array([batch[1] for batch in iter_object])
-            # return target
-            all_targets = []
-            for batch in target:
-                labels = None
-                if isinstance(batch, dict):
-                    labels = batch.get('labels')
-                    if labels is None:
-                        labels = batch.get('targets')
-                elif isinstance(batch, (list, tuple)) and len(batch) >= 2:
-                    labels = batch[1]
-                elif hasattr(batch, 'labels'):
-                    labels = batch.labels
-                
-                if labels is not None:
-                    all_targets.append(labels.cpu())
-            
-            return torch.cat(all_targets) if all_targets else None         
-        
+        prediction_dict = dict(target=target, predict=prediction.predict)
         if is_inference_metric:
             model_to_evaluate = self.get_model_by_regime(model_regime)
             prediction_dict = dict(model=model_to_evaluate, dataset=target, model_regime=model_regime)
-        else:
-            preproc_labels, preproc_probs = preproc_predict(prediction)
-            preproc_target = preproc_target(target)
-            prediction_dict = dict(target=preproc_target, labels=preproc_labels, probs=preproc_probs, metric_names=metrics)
-        prediction_dataframe = FEDOT_GET_METRICS[problem](**prediction_dict)
+            # preproc_target = preproc_target(target)
+        metrics = metrics or self.manager.automl_config.fedot_config.metric
+        prediction_dataframe = calculate_metrics(metrics, **prediction_dict)
         
         if is_inference_metric:
             registry = ModelRegistry()
             registry.force_cleanup()
         
-=======
-        prediction_dict = dict(target=target, predict=prediction.predict)
-        if is_inference_metric:
-            prediction_dict = dict(model=self.fedcore_model, dataset=target, model_regime=model_regime)
-            # preproc_target = preproc_target(target)
-        metrics = metrics or self.manager.automl_config.fedot_config.metric
-        prediction_dataframe = calculate_metrics(metrics, **prediction_dict)
->>>>>>> e8cd7aea
         return prediction_dataframe
 
     def get_report(self, test_data: CompressionInputData):
