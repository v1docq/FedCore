import logging
import os
import warnings
from copy import deepcopy
from datetime import datetime
from functools import partial
from typing import Union, Optional, Callable
import numpy as np
import pandas as pd
import torch
import torch.nn
from fedot.api.main import Fedot
from fedot.core.data.data import InputData, OutputData
from fedot.core.pipelines.pipeline import Pipeline
from pymonad.either import Either
from pymonad.maybe import Maybe
from torch import Tensor
from fedcore.api.utils.checkers_collection import DataCheck
from fedcore.architecture.abstraction.decorators import DaskServer, exception_handler
from fedcore.inference.onnx import ONNXInferenceModel
from fedcore.neural_compressor.config import Torch2ONNXConfig
from fedcore.repository.constanst_repository import (
    FEDOT_API_PARAMS,
    FEDOT_ASSUMPTIONS,
    FEDOT_GET_METRICS,
)
from fedcore.repository.initializer_industrial_models import FedcoreModels
from fedcore.api.api_configs import ConfigTemplate
from fedcore.interfaces.fedcore_optimizer import FedcoreEvoOptimizer

warnings.filterwarnings("ignore")


class FedCore(Fedot):
    """This class is used to run Fedot in model compression mode as FedCore.

    Args:
        input_config: dictionary with the parameters of the experiment.
        output_folder: path to the folder where the results will be saved.

    Example:
        First, configure experiment and instantiate FedotIndustrial class::

            from fedcore.api.main import FedCore

            model = FedCore()

    """

    def __init__(self, api_config: ConfigTemplate, **kwargs):
        super(Fedot, self).__init__()
        api_config.update(kwargs)
        self.manager = api_config
<<<<<<< HEAD
        # self.logger = self.manager.logger
        self.logger = logging.getLogger("FedCoreAPI")
=======
        self.logger = logging.Logger('Fedcore')
>>>>>>> 899183fe

    def __init_fedcore_backend(self, input_data: Optional[InputData] = None):
        self.logger.info('-' * 50)
        self.logger.info('Initialising Fedcore Repository')
        self.logger.info('Initialising Fedcore Evolutionary Optimisation params')
        self.repo = FedcoreModels().setup_repository()
        if not isinstance(self.manager.automl_config.optimizer, partial):
            fedcore_opt = partial(FedcoreEvoOptimizer, optimisation_params={
                'mutation_strategy': self.manager.automl_config.mutation_strategy,
                'mutation_agent': self.manager.automl_config.mutation_agent})
            self.manager.automl_config.optimizer = fedcore_opt
            self.manager.automl_config.fedot_config.optimizer = fedcore_opt
            # self.manager.automl_config.config.update({'optimizer': fedcore_opt})
        return input_data

    def __init_solver(self, input_data: Optional[Union[InputData, np.array]] = None):
        self.logger.info('Initialising solver')
<<<<<<< HEAD
        self.manager.solver = Fedot(**self.manager.automl_config.config.fedot_config,
=======
        self.manager.solver = Fedot(**self.manager.automl_config.fedot_config,
>>>>>>> 899183fe
                                    use_input_preprocessing=False,
                                    use_auto_preprocessing=False)
        initial_assumption = FEDOT_ASSUMPTIONS[self.manager.learning_config.peft_strategy]
        initial_assumption = initial_assumption(params=self.manager.learning_config.peft_strategy_params.to_dict())
        initial_pipeline = initial_assumption.build()
        self.manager.solver.params.data.update({'initial_assumption': initial_pipeline})
        return input_data

    def __init_dask(self, input_data):
        self.logger.info('-' * 50)
        self.logger.info('Initialising Dask Server')
        dask_server = DaskServer(self.manager.compute_config.distributed)
        self.manager.dask_client = dask_server.client
        self.manager.dask_cluster = dask_server.cluster
        self.logger.info(f'Link Dask Server - {self.manager.dask_client.dashboard_link}')
        self.logger.info('-' * 50)
        return input_data

    def __init_solver_no_evo(self, input_data: Optional[Union[InputData, np.array]] = None):
        self.logger.info('Initialising solver')
        self.manager.solver = Fedot(**self.manager.automl_config.fedot_config,
                                    use_input_preprocessing=False,
                                    use_auto_preprocessing=False)
        initial_assumption = FEDOT_ASSUMPTIONS[self.manager.learning_config.peft_strategy]()
        initial_assumption.heads[0].parameters = self.manager.learning_config.peft_strategy_params.to_dict()
        self.manager.solver = initial_assumption.build()
        return input_data

    def _process_input_data(self, input_data):
        data_cls = DataCheck(peft_task=self.manager.learning_config.config['peft_strategy'],
                             model=self.manager.automl_config.fedot_config['initial_assumption'],
                             learning_params=self.manager.learning_config.learning_strategy_params
                             )
        train_data = Either.insert(input_data).then(deepcopy).then(data_cls.check_input_data).value
        return train_data

    def _pretrain_before_optimise(self, fedot_pipeline: Pipeline, train_data: InputData):
        pretrained_model = fedot_pipeline.fit(train_data)
        fedcore_trainer = fedot_pipeline.operator.root_node.operation.fitted_operation
        path_to_save_pretrain = os.path.join(self.manager.compute_config.output_folder,
                                             str(datetime.datetime.now()).split(':')[0])
        os.makedirs(path_to_save_pretrain)
        path_to_model = os.path.join(path_to_save_pretrain,
                                     f'pretrain_model_checkpoint_at_{fedcore_trainer.epochs}_epoch.pt')
        fedcore_trainer.save_model(path_to_model)
        train_data.target = pretrained_model.predict
        return train_data

    def __abstract_predict(self, predict_data, output_mode):
        predict = self.fedcore_model.predict(predict_data, output_mode)
        return predict

    def fit(self, input_data: tuple, manually_done: bool = False, **kwargs):
        """
        Method for training Industrial model.

        Args:
            input_data: tuple with train_features and train_target
            **kwargs: additional parameters

        """

        def fit_function(train_data):
            pretrain_before_optimise = self.manager.learning_config.config['learning_strategy'].__contains__(
                'scratch')
            model_learning_pipeline = FEDOT_ASSUMPTIONS["training"]()
            model_learning_pipeline.heads[0].parameters = self.manager.learning_config.learning_strategy_params.to_dict()
            model_learning_pipeline = model_learning_pipeline.build()
            pretrain_func = lambda data: self._pretrain_before_optimise(model_learning_pipeline, data) \
                if pretrain_before_optimise else data
            fitted_solver = Maybe.insert(train_data).then(pretrain_func).then(self.manager.solver.fit). \
                maybe(None, lambda solver: solver)
            return fitted_solver

        # with exception_handler(Exception, on_exception=self.shutdown, suppress=False):
        self.fedcore_model = Maybe.insert(self._process_input_data(input_data)). \
            then(self.__init_fedcore_backend). \
            then(self.__init_dask). \
            then(self.__init_solver). \
            then(fit_function). \
            maybe(None, lambda solver: solver)
        return self.fedcore_model

    def fit_no_evo(self, input_data: tuple, manually_done=False, **kwargs):
        with exception_handler(Exception, on_exception=self.shutdown, suppress=False):
            x = self._process_input_data(input_data)
            x = self.__init_fedcore_backend(x)
            x = self.__init_dask(x)
            x = self.__init_solver_no_evo(x)
            fitted_solver = self.manager.solver.fit(x)

            # fitted_solver = (
            #     Maybe.insert(self._process_input_data(input_data))
            #     .then(self.__init_fedcore_backend)
            #     .then(self.__init_solver)
            #     .then(self.manager.solver.fit)
            #     .maybe(None, lambda solver: solver)
            # )
        self.optimised_model = fitted_solver.target
        return fitted_solver

    def predict(self, predict_data: tuple, output_mode: str = 'fedcore', **kwargs):
        """
        Method to obtain prediction labels from trained Industrial model.

        Args:
            predict_data: tuple with test_features and test_target

        Returns:
            the array with prediction values

        """
        self.manager.predicted_labels = Maybe.insert(self._process_input_data(predict_data)). \
            then(self.__init_fedcore_backend). \
            then(lambda data: self.__abstract_predict(data, output_mode)). \
            maybe(None, lambda output: output)

        return self.manager.predicted_labels

    def finetune(self, train_data, tuning_params=None):
        """
        Method to obtain prediction probabilities from trained Industrial model.

        Args:
            train_data: raw train data
            tuning_params: dictionary with tuning parameters
            mode: str, ``default='full'``. Defines the mode of fine-tuning. Could be 'full' or 'head'.

        """

        def _fit_pipeline(data_dict):
            data_dict['model_to_tune'].fit(data_dict['train_data'])
            return data_dict

        is_fedot_datatype = self.manager.condition_check.input_data_is_fedot_type(train_data)
        tuning_params['metric'] = FEDOT_TUNING_METRICS[self.manager.automl_config.fedot_config['task']]
        tuning_params['tuner'] = FEDOT_TUNER_STRATEGY[tuning_params.get('tuner', 'sequential')]

        with exception_handler(Exception, on_exception=self.shutdown, suppress=False):
            model_to_tune = Either.insert(train_data). \
                then(lambda data: self._process_input_data(data) if not is_fedot_datatype else data). \
                then(lambda data: self.__init_fedcore_backend(data)). \
                then(lambda processed_data: {'train_data': processed_data} |
                                            {'model_to_tune': model_to_tune.build()} |
                                            {'tuning_params': tuning_params}). \
                then(lambda dict_for_tune: _fit_pipeline(dict_for_tune)['model_to_tune'] if return_only_fitted
            else build_tuner(self, **dict_for_tune)).value

        self.manager.is_finetuned = True
        self.manager.solver = model_to_tune

    def evaluate_metric(
            self,
            predicton: Union[Tensor, np.array],
            target: Union[list, np.array],
            problem: str = "computational",
    ) -> pd.DataFrame:
        """
        Method to calculate metrics.

        Available metrics for classification task: 'f1', 'accuracy', 'precision', 'roc_auc', 'logloss'.

        Available metrics for regression task: 'r2', 'rmse', 'mse', 'mae', 'median_absolute_error',
        'explained_variance_score', 'max_error', 'd2_absolute_error_score', 'msle', 'mape'.

        Args:
            metric_type:
            predicton:
            target: target values

        Returns:
            pandas DataFrame with calculated metrics

        """

        model_output = predicton.cpu().detach().numpy() if isinstance(predicton, Tensor) else predicton
        model_output_is_probs = all([len(model_output.shape) > 1, model_output.shape[1] > 1])
        if model_output_is_probs and not self.manager.automl_config.fedot_config.problem.__contains__('forecasting'):
            labels = np.argmax(model_output, axis=1)
            predicted_probs = model_output
        else:
            labels = model_output
            predicted_probs = model_output

        inference_metric = problem.__contains__("computational")
        if inference_metric:
            if problem.__contains__('fedcore'):
                model_regime = 'model_after'
            else:
                model_regime = 'model_before'
            prediction_dict = dict(model=self.fedcore_model, dataset=target, model_regime=model_regime)
        else:
            prediction_dict = dict(target=target, labels=labels, probs=predicted_probs)
        prediction_dataframe = FEDOT_GET_METRICS[problem](**prediction_dict)
        return prediction_dataframe

    def get_report(self, test_data: InputData):
        def create_df(iterator):
            df_list = []
            for metric_dict, col in iterator:
                df = pd.DataFrame.from_dict(metric_dict)
                df.columns = [f'{col}_{x}' for x in df.columns]
                df_list.append(df)
            return pd.concat(df_list, axis=1)

        eval_regime = ['original', 'fedcore']
        prediction_list = [self.predict(test_data, output_mode=mode) for mode in eval_regime]
        quality_metrics_list = [self.evaluate_metric(predicton=prediction.predict,
                                                     target=test_data.target,
                                                     problem=self.manager.automl_config.fedot_config.problem)
                                for prediction in prediction_list]
        computational_metrics_list = [self.evaluate_metric(predicton=prediction,
                                                           target=test_data.val_dataloader,
                                                           problem=f'computational_{regime}')
                                      for prediction, regime in zip(prediction_list, eval_regime)]

        quality_df = create_df(zip(quality_metrics_list, eval_regime))
        compute_df = create_df(zip(computational_metrics_list, eval_regime))
        return dict(quality_comparasion=quality_df, computational_comparasion=compute_df)

    def load(self, path):
        """Loads saved Industrial model from disk

        Args:
            path (str): path to the model

        """

    def save(self, mode: str = 'all', **kwargs):
        is_fedot_solver = self.manager.condition_check.solver_is_fedot_class(self.manager.solver)

        def save_model(api_manager):
            return Either(value=api_manager.solver,
                          monoid=[api_manager.solver,
                                  api_manager.condition_check.solver_is_fedot_class(
                                      api_manager.solver)]). \
                either(left_function=lambda pipeline: pipeline.save(path=api_manager.compute_config.output_folder,
                                                                    create_subdir=True, is_datetime_in_path=True),
                       right_function=lambda solver: solver.current_pipeline.save(
                           path=api_manager.compute_config.output_folder,
                           create_subdir=True,
                           is_datetime_in_path=True))

        def save_opt_hist(api_manager):
            return self.manager.solver.history.save(
                f"{self.manager.compute_config.output_folder}/optimization_history.json")

        def save_metrics(api_manager):
            return self.metric_dict.to_csv(
                f'{self.manager.compute_config.output_folder}/metrics.csv')

        def save_preds(api_manager):
            return pd.DataFrame(api_manager.predicted_labels).to_csv(
                f'{self.manager.compute_config.output_folder}/labels.csv')

        method_dict = {'metrics': save_metrics, 'model': save_model, 'opt_hist': save_opt_hist,
                       'prediction': save_preds}
        self.manager.create_folder(self.manager.compute_config.output_folder)
        if not is_fedot_solver:
            del method_dict['opt_hist']

        def save_all(api_manager):
            for method in method_dict.values():
                try:
                    method(api_manager)
                except Exception as ex:
                    self.manager.logger.info(f'Error during saving. Exception - {ex}')

        Either(value=self.manager, monoid=[self.manager, mode.__contains__('all')]). \
            either(left_function=lambda api_manager: method_dict[mode](self.manager),
                   right_function=lambda api_manager: save_all(api_manager))

    def export(
            self,
            framework: str = "ONNX",
            framework_config: dict = None,
            supplementary_data: dict = None,
    ):
        if self.framework_config is None and framework_config is None:
            return self.logger.info(
                "You must specify configuration for model convertation"
            )
        else:
            if framework == "ONNX":
                example_input = next(iter(self.train_data.features.val_dataloader))[
                    0
                ][0]
                self.framework_config["example_inputs"] = torch.unsqueeze(
                    example_input, dim=0
                )
                onnx_config = Torch2ONNXConfig(**self.framework_config)
                supplementary_data["model_to_export"].export(
                    "converted-model.onnx", onnx_config
                )
                converted_model = ONNXInferenceModel("converted-model.onnx")
        return converted_model

    def shutdown(self):
        """Shutdown Dask client"""
        # if self.manager.dask_client is not None:
        if hasattr(self.manager, 'dask_client'):
            self.manager.dask_client.close()
            del self.manager.dask_client
        if hasattr(self.manager, 'dask_cluster'):
        # if self.manager.dask_cluster is not None:
            self.manager.dask_cluster.close()
            del self.manager.dask_cluster<|MERGE_RESOLUTION|>--- conflicted
+++ resolved
@@ -51,12 +51,7 @@
         super(Fedot, self).__init__()
         api_config.update(kwargs)
         self.manager = api_config
-<<<<<<< HEAD
-        # self.logger = self.manager.logger
-        self.logger = logging.getLogger("FedCoreAPI")
-=======
         self.logger = logging.Logger('Fedcore')
->>>>>>> 899183fe
 
     def __init_fedcore_backend(self, input_data: Optional[InputData] = None):
         self.logger.info('-' * 50)
@@ -74,11 +69,7 @@
 
     def __init_solver(self, input_data: Optional[Union[InputData, np.array]] = None):
         self.logger.info('Initialising solver')
-<<<<<<< HEAD
-        self.manager.solver = Fedot(**self.manager.automl_config.config.fedot_config,
-=======
         self.manager.solver = Fedot(**self.manager.automl_config.fedot_config,
->>>>>>> 899183fe
                                     use_input_preprocessing=False,
                                     use_auto_preprocessing=False)
         initial_assumption = FEDOT_ASSUMPTIONS[self.manager.learning_config.peft_strategy]
