--- conflicted
+++ resolved
@@ -1,30 +1,24 @@
 import logging
 import os
 import warnings
-<<<<<<< HEAD
 from copy import deepcopy
 from datetime import datetime
 from copy import deepcopy
 from datetime import datetime
-=======
->>>>>>> eb04f049
 from functools import partial
-from typing import Union, Optional
+from typing import Union, Optional, Callable
 import numpy as np
 import pandas as pd
 import torch
-<<<<<<< HEAD
 import torch.nn
 
 from fedcore.api.utils.misc import camel_to_snake
 from fedcore.repository.initializer_industrial_models import FedcoreModels
 FEDCORE_IMPLEMENTATIONS = FedcoreModels().setup_repository()
 
-=======
->>>>>>> eb04f049
 from fedot.api.main import Fedot
 from fedot.core.data.data import InputData, OutputData
-from fedot.core.pipelines.pipeline import Pipeline        
+from fedot.core.pipelines.pipeline import Pipeline
 from fedot.core.pipelines.pipeline_builder import PipelineBuilder
 from pymonad.either import Either
 from pymonad.maybe import Maybe
@@ -34,13 +28,8 @@
 from fedcore.architecture.abstraction.decorators import DaskServer, exception_handler
 from fedcore.data.data import CompressionInputData
 from fedcore.inference.onnx import ONNXInferenceModel
-<<<<<<< HEAD
 from fedcore.models.network_impl.utils.trainer_factory import create_trainer
 from fedcore.repository.constant_repository import (
-=======
-from fedcore.models.network_impl.base_nn_model import BaseNeuralModel
-from fedcore.repository.constanst_repository import (
->>>>>>> eb04f049
     FEDOT_API_PARAMS,
     FEDOT_ASSUMPTIONS,
     # FEDOT_GET_METRICS,
@@ -53,7 +42,7 @@
 
 warnings.filterwarnings("ignore")
 
-# TODO 
+# TODO
 COMPUTATIONAL_METRICS = ['latency', 'power', 'throughput']
 
 
@@ -86,7 +75,7 @@
         self.logger.info('Initialising Fedcore Repository')
         self.logger.info('Initialising Fedcore Evolutionary Optimisation params')
         self.repo = FEDCORE_IMPLEMENTATIONS
-        
+
 
         if not isinstance(self.manager.automl_config.optimizer, partial):
             fedcore_opt = partial(FedcoreEvoOptimizer, optimisation_params={
@@ -118,7 +107,7 @@
         self.logger.info(f'Link Dask Server - {self.manager.dask_client.dashboard_link}')
         self.logger.info('-' * 50)
         return input_data
-    
+
     def __init_solver_no_evo(self, input_data: Optional[Union[InputData, np.array]] = None):
         self.logger.info('Initialising solver')
         # self.manager.solver = Fedot(**self.manager.automl_config.fedot_config,
@@ -150,31 +139,31 @@
         if self.fedcore_model is None:
             return None
         return getattr(self.fedcore_model, 'model_after', self.fedcore_model)
-    
+
     @property
     def original_model(self):
-        """Get original (before compression) model.        
+        """Get original (before compression) model.
         Returns:
             torch.nn.Module or None: Original model
         """
         if self.fedcore_model is None:
             return None
         return getattr(self.fedcore_model, 'model_before', self.fedcore_model)
-    
+
     def get_model_by_regime(self, regime: str = 'model_after'):
         """Get model by regime name.
         Args:
             regime: 'model_after' for compressed, 'model_before' for original
-            
+
         Returns:
             torch.nn.Module: Requested model or fallback to fedcore_model
-            
+
         Raises:
             ValueError: If fedcore_model is not initialized
         """
         if self.fedcore_model is None:
             raise ValueError("fedcore_model is not initialized. Call fit() first.")
-        
+
         model = getattr(self.fedcore_model, regime, None)
         if model is None:
             self.logger.warning(
@@ -185,16 +174,16 @@
         return model
 
     def _save_metrics_from_evaluator(self):
-        """Collect and save metrics from evaluator to registry after fit."""        
+        """Collect and save metrics from evaluator to registry after fit."""
         if not hasattr(self.manager, 'solver') or self.manager.solver is None:
             return
-        
+
         if not hasattr(self.manager.solver, 'history') or self.manager.solver.history is None:
             return
-        
+
         fedcore_id = None
         model_id = None
-        
+
         if self.fedcore_model is not None:
             if hasattr(self.fedcore_model, 'operator') and hasattr(self.fedcore_model.operator, 'root_node'):
                 fitted_op = getattr(self.fedcore_model.operator.root_node, 'fitted_operation', None)
@@ -202,7 +191,7 @@
                     fedcore_id = getattr(fitted_op, '_fedcore_id', None)
                     if fedcore_id:
                         model_id = getattr(fitted_op, '_model_id_after', None) or getattr(fitted_op, '_model_id_before', None)
-        
+
         if fedcore_id and model_id:
             registry = ModelRegistry()
             registry.save_metrics_from_evaluator(
@@ -240,12 +229,8 @@
             learning_params = self.manager.learning_config.peft_strategy_params.to_dict()
             learning_params['model'] = predict_data.target
             # scenario where we load pretrain model and use it only for inference
-<<<<<<< HEAD
             task_type = learning_params.get('task_type', 'training')
             self.fedcore_model = create_trainer(task_type=task_type, params=learning_params, model=learning_params['model'])
-=======
-            self.fedcore_model = BaseNeuralModel(predict_data.target, learning_params)
->>>>>>> eb04f049
             #predict_data = predict_data.features # InputData to CompressionInputData
         predict = self.fedcore_model.predict(predict_data, output_mode)
         return predict
@@ -268,7 +253,7 @@
                 )
                 model_learning_pipeline = model_learning_pipeline.build()
                 train_data = self._pretrain_before_optimise(model_learning_pipeline, train_data)
-            
+
             fitted_solver = self.manager.solver.fit(train_data)
             return fitted_solver
 
@@ -280,9 +265,9 @@
                 then(self.__init_solver). \
                 then(fit_function). \
                 maybe(None, lambda solver: solver)
-            
+
             self._save_metrics_from_evaluator()
-            
+
             return self.fedcore_model
         except KeyboardInterrupt:
             self.fedcore_model = self.manager.solver
@@ -297,7 +282,7 @@
             x = self.__init_solver_no_evo(x)
             fitted_solver = self.manager.solver.fit(x)
         self.optimised_model = fitted_solver.model
-        
+
         self.fedcore_model = extract_fitted_operation(self.manager.solver)
         return fitted_solver
 
@@ -316,11 +301,11 @@
             then(self.__init_fedcore_backend). \
             then(lambda data: self.__abstract_predict(data, output_mode)). \
             maybe(None, lambda output: output)
-        
+
         if hasattr(result, 'predictions') and hasattr(result, 'label_ids'):
             pred_values = torch.tensor(result.predictions)
             target_values = torch.tensor(result.label_ids) if result.label_ids is not None else None
-            
+
             self.manager.predicted_labels = OutputData(
                 idx=torch.arange(len(pred_values)),
                 task=getattr(predict_data, 'task', None),
@@ -328,7 +313,7 @@
                 target=target_values,
                 data_type=DataTypesEnum.table,
             )
-            
+
         elif isinstance(result, OutputData):
             self.manager.predicted_labels = result
         elif hasattr(result, 'predict'):
@@ -414,11 +399,11 @@
             # preproc_target = preproc_target(target)
         metrics = metrics or self.manager.automl_config.fedot_config.metric
         prediction_dataframe = calculate_metrics(metrics, **prediction_dict)
-        
+
         if is_inference_metric:
             registry = ModelRegistry()
             registry.force_cleanup()
-        
+
         return prediction_dataframe
 
     def get_report(self, test_data: CompressionInputData):
