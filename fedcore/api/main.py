import logging
import os
import warnings
from copy import deepcopy
from datetime import datetime
from functools import partial
from typing import Union, Optional, Callable
import numpy as np
import pandas as pd
import torch
import torch.nn
from fedot.api.main import Fedot
from fedot.core.data.data import InputData, OutputData
from fedot.core.pipelines.pipeline import Pipeline
from fedot.core.repository.dataset_types import DataTypesEnum

from pymonad.either import Either
from pymonad.maybe import Maybe
from torch import Tensor
from torch.utils.data import DataLoader
from fedcore.api.utils.checkers_collection import DataCheck
from fedcore.architecture.abstraction.decorators import DaskServer, exception_handler
from fedcore.data.data import CompressionInputData
from fedcore.inference.onnx import ONNXInferenceModel
<<<<<<< HEAD
from fedcore.models.network_impl.utils.trainer_factory import create_trainer
from fedcore.neural_compressor.config import Torch2ONNXConfig
from fedcore.repository.constant_repository import (
=======
from fedcore.models.network_impl.base_nn_model import BaseNeuralModel
from fedcore.repository.constanst_repository import (
>>>>>>> e780ece1
    FEDOT_API_PARAMS,
    FEDOT_ASSUMPTIONS,
    FEDOT_GET_METRICS,
)
from fedcore.repository.initializer_industrial_models import FedcoreModels
from fedcore.api.api_configs import ConfigTemplate
from fedcore.interfaces.fedcore_optimizer import FedcoreEvoOptimizer

warnings.filterwarnings("ignore")


class FedCore(Fedot):
    """This class is used to run Fedot in model compression mode as FedCore.

    Args:
        input_config: dictionary with the parameters of the experiment.
        output_folder: path to the folder where the results will be saved.

    Example:
        First, configure experiment and instantiate FedotIndustrial class::

            from fedcore.api.main import FedCore

            model = FedCore()

    """

    def __init__(self, api_config: ConfigTemplate, **kwargs):
        super(Fedot, self).__init__()
        api_config.update(kwargs)
        self.manager = api_config
        self.logger = logging.Logger('Fedcore')
        self.fedcore_model = None

    def __init_fedcore_backend(self, input_data: Optional[InputData] = None):
        self.logger.info('-' * 50)
        self.logger.info('Initialising Fedcore Repository')
        self.logger.info('Initialising Fedcore Evolutionary Optimisation params')
        self.repo = FedcoreModels().setup_repository()
        if not isinstance(self.manager.automl_config.optimizer, partial):
            fedcore_opt = partial(FedcoreEvoOptimizer, optimisation_params={
                'mutation_strategy': self.manager.automl_config.mutation_strategy,
                'mutation_agent': self.manager.automl_config.mutation_agent})
            self.manager.automl_config.optimizer = fedcore_opt
            self.manager.automl_config.fedot_config.optimizer = fedcore_opt
            # self.manager.automl_config.config.update({'optimizer': fedcore_opt})
        return input_data

    def __init_solver(self, input_data: Optional[Union[InputData, np.array]] = None):
        self.logger.info('Initialising solver')
        self.manager.solver = Fedot(**self.manager.automl_config.fedot_config,
                                    use_input_preprocessing=False,
                                    use_auto_preprocessing=False)
        initial_assumption = FEDOT_ASSUMPTIONS[self.manager.learning_config.peft_strategy]
        initial_assumption = initial_assumption(
            params=self.manager.learning_config.peft_strategy_params.to_dict())
        initial_pipeline = initial_assumption.build()
        self.manager.solver.params.data.update({'initial_assumption': initial_pipeline})
        return input_data

    def __init_dask(self, input_data):
        self.logger.info('-' * 50)
        self.logger.info('Initialising Dask Server')
        dask_server = DaskServer(self.manager.compute_config.distributed)
        self.manager.dask_client = dask_server.client
        self.manager.dask_cluster = dask_server.cluster
        self.logger.info(f'Link Dask Server - {self.manager.dask_client.dashboard_link}')
        self.logger.info('-' * 50)
        return input_data
    
    def _extract_fitted_operation(self, solver, max_depth: int = 5):
        """Extract fitted operation from solver using recursive search.
        Args:
            solver: Fedot solver instance or any object containing fitted_operation
            max_depth: Maximum depth for recursive search (default: 5)
            
        Returns:
            Fitted operation (usually a trained model)
            
        Raises:
            AttributeError: If fitted_operation cannot be found
        """
        def _recursive_search(obj, target_attr: str, depth: int = 0, visited=None):
            if visited is None:
                visited = set()
            
            obj_id = id(obj)
            if obj_id in visited or depth > max_depth:
                return None
            visited.add(obj_id)
            
            if hasattr(obj, target_attr):
                return getattr(obj, target_attr)

            priority_attrs = ['operator', 'root_node', 'operation']
            
            for attr_name in priority_attrs:
                if hasattr(obj, attr_name):
                    nested_obj = getattr(obj, attr_name)
                    if nested_obj is not None and not isinstance(nested_obj, (str, int, float, bool)):
                        result = _recursive_search(nested_obj, target_attr, depth + 1, visited)
                        if result is not None:
                            return result
            
            for attr_name in dir(obj):
                if (attr_name.startswith('_') or 
                    attr_name in priority_attrs or 
                    attr_name in ['__class__', '__dict__']):
                    continue

                nested_obj = getattr(obj, attr_name)
                if (nested_obj is not None and 
                    not isinstance(nested_obj, (str, int, float, bool, list, dict, tuple)) and
                    not callable(nested_obj)):
                    result = _recursive_search(nested_obj, target_attr, depth + 1, visited)
                    if result is not None:
                        return result
                    
            return None
        
        result = _recursive_search(solver, 'fitted_operation')
        return result

    def __init_solver_no_evo(self, input_data: Optional[Union[InputData, np.array]] = None):
        self.logger.info('Initialising solver')
        self.manager.solver = Fedot(**self.manager.automl_config.fedot_config,
                                    use_input_preprocessing=False,
                                    use_auto_preprocessing=False)
        initial_assumption = FEDOT_ASSUMPTIONS[self.manager.learning_config.peft_strategy](
            params=self.manager.learning_config.peft_strategy_params.to_dict()
        )
        self.manager.solver = initial_assumption.build()
        return input_data

    @property
    def compressed_model(self):
        """Get compressed (optimized) model.
        Returns:
            torch.nn.Module or None: Compressed model
        """
        if self.fedcore_model is None:
            return None
        return getattr(self.fedcore_model, 'model_after', self.fedcore_model)
    
    @property
    def original_model(self):
        """Get original (before compression) model.        
        Returns:
            torch.nn.Module or None: Original model
        """
        if self.fedcore_model is None:
            return None
        return getattr(self.fedcore_model, 'model_before', self.fedcore_model)
    
    def get_model_by_regime(self, regime: str = 'model_after'):
        """Get model by regime name.
        Args:
            regime: 'model_after' for compressed, 'model_before' for original
            
        Returns:
            torch.nn.Module: Requested model or fallback to fedcore_model
            
        Raises:
            ValueError: If fedcore_model is not initialized
        """
        if self.fedcore_model is None:
            raise ValueError("fedcore_model is not initialized. Call fit() first.")
        
        model = getattr(self.fedcore_model, regime, None)
        if model is None:
            self.logger.warning(
                f"Regime '{regime}' not found in fedcore_model. "
                f"Using fedcore_model directly."
            )
            model = self.fedcore_model
        return model

    def _process_input_data(self, input_data):
        data_cls = DataCheck(peft_task=self.manager.learning_config.config['peft_strategy'],
                             model=self.manager.automl_config.fedot_config['initial_assumption'],
                             learning_params=self.manager.learning_config.learning_strategy_params
                             )
        train_data = Either.insert(input_data).then(data_cls.check_input_data).value
        ### TODO del workaround
        train_data.train_dataloader = train_data.features.train_dataloader
        train_data.val_dataloader = train_data.features.val_dataloader
        ###
        return train_data

    def _pretrain_before_optimise(self, fedot_pipeline: Pipeline, train_data: InputData):
        pretrained_model = fedot_pipeline.fit(train_data)
        fedcore_trainer = fedot_pipeline.operator.root_node.operation.fitted_operation
        path_to_save_pretrain = os.path.join(self.manager.compute_config.output_folder)
        os.makedirs(path_to_save_pretrain)
        path_to_model = os.path.join(path_to_save_pretrain,
                                     f'pretrain_model_checkpoint_at_{fedcore_trainer.epochs}_epoch.pt')
        fedcore_trainer.save_model(path_to_model)
        train_data.target = pretrained_model.predict
        return train_data

    def __abstract_predict(self, predict_data: InputData, output_mode):
        if self.fedcore_model is None:
            learning_params = self.manager.learning_config.peft_strategy_params.to_dict()
            learning_params['model'] = predict_data.target
            # scenario where we load pretrain model and use it only for inference
            task_type = learning_params.get('task_type', 'training')
            self.fedcore_model = create_trainer(task_type=task_type, params=learning_params, model=learning_params['model'])
            #predict_data = predict_data.features # InputData to CompressionInputData
        predict = self.fedcore_model.predict(predict_data, output_mode)
        return predict

    def fit(self, input_data: CompressionInputData, manually_done: bool = False, **kwargs):
        """
        Method for training Industrial model.

        Args:
            input_data: tuple with train_features and train_target
            **kwargs: additional parameters

        """

        def fit_function(train_data):
            pretrain_before_optimise = self.manager.learning_config.config['learning_strategy'] == 'from_scratch'
            if pretrain_before_optimise:
                model_learning_pipeline = FEDOT_ASSUMPTIONS["training"](
                    params=self.manager.learning_config.learning_strategy_params.to_dict()
                )
                model_learning_pipeline = model_learning_pipeline.build()
                train_data = self._pretrain_before_optimise(model_learning_pipeline, train_data)
            fitted_solver = self.manager.solver.fit(train_data)
            return fitted_solver

        # with exception_handler(Exception, on_exception=self.shutdown, suppress=False):
        try:
            self.fedcore_model = Maybe.insert(self._process_input_data(input_data)). \
                then(self.__init_fedcore_backend). \
                then(self.__init_dask). \
                then(self.__init_solver). \
                then(fit_function). \
                maybe(None, lambda solver: solver)
            return self.fedcore_model
        except KeyboardInterrupt:
            self.fedcore_model = self.manager.solver
            return self.fedcore_model

    def fit_no_evo(self, input_data: tuple, manually_done=False, **kwargs):
        with exception_handler(Exception, on_exception=self.shutdown, suppress=False):
            x = self._process_input_data(input_data)
            x = self.__init_fedcore_backend(x)
            x = self.__init_dask(x)
            x = self.__init_solver_no_evo(x)
            fitted_solver = self.manager.solver.fit(x)
        self.optimised_model = fitted_solver.target
        
        self.fedcore_model = self._extract_fitted_operation(self.manager.solver)
        return fitted_solver

    def predict(self, predict_data: tuple, output_mode: str = 'fedcore', **kwargs):
        """
        Method to obtain prediction labels from trained Industrial model.

        Args:
            predict_data: tuple with test_features and test_target

        Returns:
            the array with prediction values

        """
        result = Maybe.insert(self._process_input_data(predict_data)). \
            then(self.__init_fedcore_backend). \
            then(lambda data: self.__abstract_predict(data, output_mode)). \
            maybe(None, lambda output: output)
        
        if hasattr(result, 'predictions') and hasattr(result, 'label_ids'):
            pred_values = torch.tensor(result.predictions)
            target_values = torch.tensor(result.label_ids) if result.label_ids is not None else None
            
            self.manager.predicted_labels = OutputData(
                idx=torch.arange(len(pred_values)),
                task=getattr(predict_data, 'task', None),
                predict=pred_values,
                target=target_values,
                data_type=DataTypesEnum.table,
            )
            
        elif isinstance(result, OutputData):
            self.manager.predicted_labels = result
        elif hasattr(result, 'predict'):
            pred_value = result.predict if result.predict is not None else getattr(result, 'model', None)
            if pred_value is None:
                raise ValueError("Result has 'predict' attribute but it is None, and 'model' is also unavailable")
            self.manager.predicted_labels = pred_value if isinstance(pred_value, OutputData) else result
        else:
            pred_values = torch.tensor(result) if not isinstance(result, torch.Tensor) else result
            self.manager.predicted_labels = OutputData(
                idx=torch.arange(len(pred_values)),
                task=getattr(predict_data, 'task', None),
                predict=pred_values,
                target=None,
                data_type=DataTypesEnum.table,
            )

        return self.manager.predicted_labels

    def finetune(self, train_data, tuning_params=None):
        """
        Method to obtain prediction probabilities from trained Industrial model.

        Args:
            train_data: raw train data
            tuning_params: dictionary with tuning parameters
            mode: str, ``default='full'``. Defines the mode of fine-tuning. Could be 'full' or 'head'.

        """

        def _fit_pipeline(data_dict):
            data_dict['model_to_tune'].fit(data_dict['train_data'])
            return data_dict

        is_fedot_datatype = self.manager.condition_check.input_data_is_fedot_type(train_data)
        tuning_params['metric'] = FEDOT_TUNING_METRICS[self.manager.automl_config.fedot_config['task']]
        tuning_params['tuner'] = FEDOT_TUNER_STRATEGY[tuning_params.get('tuner', 'sequential')]

        with exception_handler(Exception, on_exception=self.shutdown, suppress=False):
            model_to_tune = Either.insert(train_data). \
                then(lambda data: self._process_input_data(data) if not is_fedot_datatype else data). \
                then(lambda data: self.__init_fedcore_backend(data)). \
                then(lambda processed_data: {'train_data': processed_data} |
                                            {'model_to_tune': model_to_tune.build()} |
                                            {'tuning_params': tuning_params}). \
                then(lambda dict_for_tune: _fit_pipeline(dict_for_tune)['model_to_tune'] if return_only_fitted
            else build_tuner(self, **dict_for_tune)).value

        self.manager.is_finetuned = True
        self.manager.solver = model_to_tune

    def evaluate_metric(
            self,
            prediction: OutputData,
            target: DataLoader,
            problem: str = "computational",
            metrics: list = ['latency']
    ) -> pd.DataFrame:
        """
        Method to calculate metrics.

        Available metrics for classification task: 'f1', 'accuracy', 'precision', 'roc_auc', 'logloss'.

        Available metrics for regression task: 'r2', 'rmse', 'mse', 'mae', 'median_absolute_error',
        'explained_variance_score', 'max_error', 'd2_absolute_error_score', 'msle', 'mape'.

        Args:
            metric_type:
            predicton:
            target: target values

        Returns:
            pandas DataFrame with calculated metrics

        """
        is_inference_metric = problem.__contains__("computational")
        is_fedcore_model = problem.__contains__('fedcore')
        model_regime = 'model_after' if is_fedcore_model else 'model_before'

        def preproc_predict(prediction):
            prediction = prediction.predict
            model_output = prediction.cpu().detach().numpy() if isinstance(prediction, Tensor) else prediction
            model_output_is_probs = all([len(model_output.shape) > 1, model_output.shape[1] > 1])
            if model_output_is_probs and not self.manager.automl_config.fedot_config.problem.__contains__(
                    'forecasting'):
                labels = np.argmax(model_output, axis=1)
                predicted_probs = model_output
            else:
                labels = model_output
                predicted_probs = model_output
            return labels, predicted_probs

        def preproc_target(target):
            if hasattr(target, 'targets'):
                target = target.dataset.targets
<<<<<<< HEAD
            # else:
            #     iter_object = iter(target.dataset)
            #     target = np.array([batch[1] for batch in iter_object])
            # return target
            all_targets = []
            for batch in target:
                labels = None
                if isinstance(batch, dict):
                    labels = batch.get('labels')
                    if labels is None:
                        labels = batch.get('targets')
                elif isinstance(batch, (list, tuple)) and len(batch) >= 2:
                    labels = batch[1]
                elif hasattr(batch, 'labels'):
                    labels = batch.labels
                
                if labels is not None:
                    all_targets.append(labels.cpu())
            
            return torch.cat(all_targets) if all_targets else None         
        
=======
            else:
                iter_object = iter(target.dataset)
                target = np.array([batch[1] for batch in iter_object])
            return target
>>>>>>> e780ece1
        if is_inference_metric:
            model_to_evaluate = self.get_model_by_regime(model_regime)
            prediction_dict = dict(model=model_to_evaluate, dataset=target, model_regime=model_regime)
        else:
            preproc_labels, preproc_probs = preproc_predict(prediction)
            preproc_target = preproc_target(target)
            prediction_dict = dict(target=preproc_target, labels=preproc_labels, probs=preproc_probs, metric_names=metrics)
        prediction_dataframe = FEDOT_GET_METRICS[problem](**prediction_dict)
        return prediction_dataframe

    def get_report(self, test_data: CompressionInputData):
        def create_df(iterator):
            df_list = []
            for metric_dict, col in iterator:
                if isinstance(metric_dict, dict):
                    df = pd.DataFrame.from_dict(metric_dict).T
                elif isinstance(metric_dict, pd.DataFrame):
                    df = metric_dict
                    df = df.T
                else:
                    raise TypeError('Unknown type of metrics passed')
                df['mode'] = col
                df_list.append(df)
            df_total = pd.concat(df_list, axis=0)
            return df_total

        def calculate_metric_changes(metric_df: pd.DataFrame, metric: list = None):
            orig = metric_df[(metric_df['mode'] != 'fedcore')].drop('mode', axis=1)
            opt = metric_df[metric_df['mode'] == 'fedcore'].drop('mode', axis=1)
            change_val = ((opt - orig) / orig * 100).round(2)
            change_val['mode'] = 'change'
            return change_val

        eval_regime = ['original', 'fedcore']
        prediction_list = [self.predict(test_data, output_mode=mode) for mode in eval_regime]
        prediction_list = [x if isinstance(x, OutputData) else x.predict for x in prediction_list]
        problem = self.manager.automl_config.fedot_config.problem
        if any([problem == 'ts_forecasting', problem == 'regression']):
            quality_metrics = ["r2", "mse", "rmse", "mae", "msle", "mape", 
                               "median_absolute_error", "explained_variance_score", 
                               "max_error", "d2_absolute_error_score"]
        else:
            quality_metrics = ["accuracy", "f1", "precision"]
        computational_metrics = ["latency", "throughput"]
        quality_metrics_list = [self.evaluate_metric(prediction=prediction,
                                                     target=test_data.val_dataloader,
                                                     problem=self.manager.automl_config.fedot_config.problem,
                                                     metrics=quality_metrics)
                                for prediction in prediction_list]
        computational_metrics_list = [self.evaluate_metric(prediction=prediction,
                                                           target=test_data.val_dataloader,
                                                           problem=f'computational_{regime}',
                                                           metrics=computational_metrics)
                                      for prediction, regime in zip(prediction_list, eval_regime)]
        
        quality_df = create_df(zip(quality_metrics_list, eval_regime))
        compute_df = create_df(zip(computational_metrics_list, eval_regime))
        result = dict(quality_comparison=quality_df, computational_comparison=compute_df)
        for tp, df in result.items():
            result[tp] = (pd.concat([df, calculate_metric_changes(df)], axis=0)
                          .reset_index()
                          .rename(columns={'index': 'metric'})
                          .pivot(index='metric', columns='mode')
                          .reindex(columns=['original', 'fedcore', 'change'], level=1)
            )
        return result

    def load(self, path):
        """Loads saved Industrial model from disk

        Args:
            path (str): path to the model

        """

    def save(self, mode: str = 'all', **kwargs):
        is_fedot_solver = self.manager.condition_check.solver_is_fedot_class(self.manager.solver)

        def save_model(api_manager):
            return Either(value=api_manager.solver,
                          monoid=[api_manager.solver,
                                  api_manager.condition_check.solver_is_fedot_class(
                                      api_manager.solver)]). \
                either(left_function=lambda pipeline: pipeline.save(path=api_manager.compute_config.output_folder,
                                                                    create_subdir=True, is_datetime_in_path=True),
                       right_function=lambda solver: solver.current_pipeline.save(
                           path=api_manager.compute_config.output_folder,
                           create_subdir=True,
                           is_datetime_in_path=True))

        def save_opt_hist(api_manager):
            return self.manager.solver.history.save(
                f"{self.manager.compute_config.output_folder}/optimization_history.json")

        def save_metrics(api_manager):
            return self.metric_dict.to_csv(
                f'{self.manager.compute_config.output_folder}/metrics.csv')

        def save_preds(api_manager):
            return pd.DataFrame(api_manager.predicted_labels).to_csv(
                f'{self.manager.compute_config.output_folder}/labels.csv')

        method_dict = {'metrics': save_metrics, 'model': save_model, 'opt_hist': save_opt_hist,
                       'prediction': save_preds}
        self.manager.create_folder(self.manager.compute_config.output_folder)
        if not is_fedot_solver:
            del method_dict['opt_hist']

        def save_all(api_manager):
            for method in method_dict.values():
                try:
                    method(api_manager)
                except Exception as ex:
                    self.manager.logger.info(f'Error during saving. Exception - {ex}')

        Either(value=self.manager, monoid=[self.manager, mode.__contains__('all')]). \
            either(left_function=lambda api_manager: method_dict[mode](self.manager),
                   right_function=lambda api_manager: save_all(api_manager))

    def export(
            self,
            framework: str = "ONNX",
            framework_config: dict = None,
            supplementary_data: dict = None,
    ):
        # if self.framework_config is None and framework_config is None:
        #     return self.logger.info(
        #         "You must specify configuration for model convertation"
        #     )
        # else:
        #     if framework == "ONNX":
        #         example_input = next(iter(self.train_data.features.val_dataloader))[
        #             0
        #         ][0]
        #         self.framework_config["example_inputs"] = torch.unsqueeze(
        #             example_input, dim=0
        #         )
        #         onnx_config = Torch2ONNXConfig(**self.framework_config)
        #         supplementary_data["model_to_export"].export(
        #             "converted-model.onnx", onnx_config
        #         )
        #         converted_model = ONNXInferenceModel("converted-model.onnx")
        # return converted_model
        pass

    def shutdown(self):
        """Shutdown Dask client"""
        # if self.manager.dask_client is not None:
        if hasattr(self.manager, 'dask_client'):
            self.manager.dask_client.close()
            del self.manager.dask_client
        if hasattr(self.manager, 'dask_cluster'):
            # if self.manager.dask_cluster is not None:
            self.manager.dask_cluster.close()
            del self.manager.dask_cluster<|MERGE_RESOLUTION|>--- conflicted
+++ resolved
@@ -22,14 +22,9 @@
 from fedcore.architecture.abstraction.decorators import DaskServer, exception_handler
 from fedcore.data.data import CompressionInputData
 from fedcore.inference.onnx import ONNXInferenceModel
-<<<<<<< HEAD
 from fedcore.models.network_impl.utils.trainer_factory import create_trainer
 from fedcore.neural_compressor.config import Torch2ONNXConfig
 from fedcore.repository.constant_repository import (
-=======
-from fedcore.models.network_impl.base_nn_model import BaseNeuralModel
-from fedcore.repository.constanst_repository import (
->>>>>>> e780ece1
     FEDOT_API_PARAMS,
     FEDOT_ASSUMPTIONS,
     FEDOT_GET_METRICS,
@@ -410,7 +405,6 @@
         def preproc_target(target):
             if hasattr(target, 'targets'):
                 target = target.dataset.targets
-<<<<<<< HEAD
             # else:
             #     iter_object = iter(target.dataset)
             #     target = np.array([batch[1] for batch in iter_object])
@@ -432,12 +426,6 @@
             
             return torch.cat(all_targets) if all_targets else None         
         
-=======
-            else:
-                iter_object = iter(target.dataset)
-                target = np.array([batch[1] for batch in iter_object])
-            return target
->>>>>>> e780ece1
         if is_inference_metric:
             model_to_evaluate = self.get_model_by_regime(model_regime)
             prediction_dict = dict(model=model_to_evaluate, dataset=target, model_regime=model_regime)
