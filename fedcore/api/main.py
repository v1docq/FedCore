--- conflicted
+++ resolved
@@ -56,12 +56,13 @@
         self.logger.info('Initialising Fedcore Repository')
         self.logger.info('Initialising Fedcore Evolutionary Optimisation params')
         self.repo = FedcoreModels().setup_repository()
-        optimisation_agent = self.manager.automl_config.optimizer['optimisation_agent']
-        optimisation_params = self.manager.automl_config.optimizer['optimisation_strategy']
-        fedcore_opt = partial(self.manager.optimisation_agent[optimisation_agent],
-                              optimisation_params=optimisation_params)
-        self.manager.automl_config.optimizer = fedcore_opt
-        self.manager.automl_config.config.update({'optimizer': fedcore_opt})
+        if not isinstance(self.manager.automl_config.config['optimizer'], partial):
+            optimisation_agent = self.manager.automl_config.optimizer['optimisation_agent']
+            optimisation_params = self.manager.automl_config.optimizer['optimisation_strategy']
+            fedcore_opt = partial(self.manager.optimisation_agent[optimisation_agent],
+                                  optimisation_params=optimisation_params)
+            self.manager.automl_config.optimizer = fedcore_opt
+            self.manager.automl_config.config.update({'optimizer': fedcore_opt})
         return input_data
 
     def __init_solver(self, input_data: Optional[Union[InputData, np.array]] = None):
@@ -95,7 +96,7 @@
 
     def _process_input_data(self, input_data):
         data_cls = DataCheck(peft_task=self.manager.learning_config.config['peft_strategy'],
-                             model=self.manager.automl_config.config['initial_assumption'],
+                             optimised_model=self.manager.automl_config.config['initial_assumption'],
                              learning_params=self.manager.learning_config.learning_strategy_params
                              )
         train_data = Either.insert(input_data).then(deepcopy).then(data_cls.check_input_data).value
@@ -146,9 +147,6 @@
                 maybe(None, lambda solver: solver)
         return self.fedcore_model
 
-<<<<<<< HEAD
-    def predict(self, predict_data: tuple, output_mode: str = 'compress', **kwargs):
-=======
     def fit_no_evo(self, input_data: tuple, manually_done=False, **kwargs):
         with exception_handler(Exception, on_exception=self.shutdown, suppress=False):
             x = self._process_input_data(input_data)
@@ -168,7 +166,6 @@
         return fitted_solver
 
     def predict(self, predict_data: tuple, **kwargs):
->>>>>>> 9f452bc3
         """
         Method to obtain prediction labels from trained Industrial model.
 
