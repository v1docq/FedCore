--- conflicted
+++ resolved
@@ -1,11 +1,3 @@
-<<<<<<< HEAD
-import torch
-from torch import nn
-from typing import Any, Dict, Sequence, Optional
-
-from fedcore.metrics.metric_impl import QualityMetric
-
-=======
 """
 NLP metrics integrated with HuggingFace `evaluate`, unified with FedCore QualityMetric API.
 
@@ -38,20 +30,23 @@
                 "Install it with: pip install evaluate"
             ) from e
     return _EVALUATE
->>>>>>> 4e396c4e
+
+
+# -----------------------------------------------------------------------------
+# Base wrapper compatible with QualityMetric
+# -----------------------------------------------------------------------------
+class EvaluateMetric(QualityMetric):
+import torch
+from torch import nn
+from typing import Any, Dict, Sequence, Optional
+
+from fedcore.metrics.metric_impl import QualityMetric
+
 
 # ---------------------------------------------------------------------------
 # Base wrapper compatible with QualityMetric
 # ---------------------------------------------------------------------------
 
-<<<<<<< HEAD
-class EvaluateMetric(QualityMetric):
-    """
-    Base class for NLP metrics powered by PyTorch.
-=======
-# -----------------------------------------------------------------------------
-# Base wrapper compatible with QualityMetric
-# -----------------------------------------------------------------------------
 class EvaluateMetric(QualityMetric):
     """
     Base class for NLP metrics powered by HuggingFace `evaluate`, compatible with QualityMetric.
@@ -61,7 +56,6 @@
       - load_kwargs: Dict[str, Any]      (optional extra arguments for evaluate.load)
       - result_key: Optional[str]        (key in the evaluate output dict to extract)
       - output_mode: str                 ('texts' for generation, 'labels' for classification)
->>>>>>> 4e396c4e
     """
 
     # ---- QualityMetric contract attributes ----
@@ -70,8 +64,6 @@
     split: str = "val"
     output_mode: str = "texts"  # default for text generation
 
-<<<<<<< HEAD
-=======
     # ---- HuggingFace evaluate config ----
     metric_name: str = ""
     load_kwargs: Dict[str, Any] = {}
@@ -83,74 +75,12 @@
         evaluate = _get_evaluate()
         return evaluate.load(cls.metric_name, **cls.load_kwargs)
 
->>>>>>> 4e396c4e
     # ---- Required method: QualityMetric.metric ----
     @classmethod
     def metric(
         cls,
         target: Sequence[Any] | None,
         predict: Sequence[Any] | None,
-<<<<<<< HEAD
-        **kwargs: Any,
-    ) -> float:
-        """
-        Unified calculation entry point.
-        Accepts (target, predict) or aliases (references, predictions).
-        Returns a float value.
-        """
-        references = kwargs.pop("references", None)
-        predictions = kwargs.pop("predictions", None)
-        if references is None:
-            references = target
-        if predictions is None:
-            predictions = predict
-        if references is None or predictions is None:
-            raise ValueError("Both references (y_true) and predictions (y_pred) are required.")
-
-        # Convert to torch tensors
-        references = torch.tensor(references, dtype=torch.float32)
-        predictions = torch.tensor(predictions, dtype=torch.float32)
-
-        return cls._compute_metric(references, predictions, **kwargs)
-
-    @classmethod
-    def _compute_metric(cls, references, predictions, **kwargs):
-        raise NotImplementedError
-
-    # ---- Required method: QualityMetric.get_value ----
-    @classmethod
-    def get_value(cls, pipeline, reference_data, validation_blocks=None) -> float:
-        """
-        Calls pipeline.predict(..., output_mode=cls.output_mode)
-        and computes the metric on (references, predictions) from the given dataset split.
-        """
-        out = pipeline.predict(reference_data, output_mode=cls.output_mode)
-        preds = out.predict.predict
-
-        # Convert torch.Tensor to list if necessary
-        try:
-            if isinstance(preds, torch.Tensor):
-                preds = preds.detach().cpu().tolist()
-        except Exception:
-            pass
-
-        loader = getattr(reference_data.features, f"{cls.split}_dataloader")
-        ds = loader.dataset
-
-        # Common dataset field names for targets in NLP
-        if hasattr(ds, "references"):
-            refs = ds.references
-        elif hasattr(ds, "targets"):
-            refs = ds.targets
-        elif hasattr(ds, "labels"):
-            refs = ds.labels
-        else:
-            # Fallback: take second element from dataset iterator
-            it = iter(ds)
-            refs = [ex[1] for ex in it]
-
-        return cls.metric(refs, preds)
-=======
         **kwargs: Any,
     ) -> float:
         """
@@ -233,6 +163,21 @@
         *,
         references: Sequence[Any] | None = None,
         predictions: Sequence[Any] | None = None,
+    Base class for NLP metrics powered by PyTorch.
+    """
+
+    # ---- QualityMetric contract attributes ----
+    default_value: float = 0.0
+    need_to_minimize: bool = False
+    split: str = "val"
+    output_mode: str = "texts"  # default for text generation
+
+    # ---- Required method: QualityMetric.metric ----
+    @classmethod
+    def metric(
+        cls,
+        target: Sequence[Any] | None,
+        predict: Sequence[Any] | None,
         **kwargs: Any,
     ) -> Dict[str, Any]:
         """Direct HF evaluate compute() wrapper (kept for backward compatibility)."""
@@ -240,10 +185,66 @@
             references = y_true
         if predictions is None and y_pred is not None:
             predictions = y_pred
+    ) -> float:
+        """
+        Unified calculation entry point.
+        Accepts (target, predict) or aliases (references, predictions).
+        Returns a float value.
+        """
+        references = kwargs.pop("references", None)
+        predictions = kwargs.pop("predictions", None)
+        if references is None:
+            references = target
+        if predictions is None:
+            predictions = predict
         if references is None or predictions is None:
             raise ValueError("Both references and predictions are required.")
         return self._metric_inst.compute(predictions=predictions, references=references, **kwargs)
->>>>>>> 4e396c4e
+            raise ValueError("Both references (y_true) and predictions (y_pred) are required.")
+
+        # Convert to torch tensors
+        references = torch.tensor(references, dtype=torch.float32)
+        predictions = torch.tensor(predictions, dtype=torch.float32)
+
+        return cls._compute_metric(references, predictions, **kwargs)
+
+    @classmethod
+    def _compute_metric(cls, references, predictions, **kwargs):
+        raise NotImplementedError
+
+    # ---- Required method: QualityMetric.get_value ----
+    @classmethod
+    def get_value(cls, pipeline, reference_data, validation_blocks=None) -> float:
+        """
+        Calls pipeline.predict(..., output_mode=cls.output_mode)
+        and computes the metric on (references, predictions) from the given dataset split.
+        """
+        out = pipeline.predict(reference_data, output_mode=cls.output_mode)
+        preds = out.predict.predict
+
+        # Convert torch.Tensor to list if necessary
+        try:
+            if isinstance(preds, torch.Tensor):
+                preds = preds.detach().cpu().tolist()
+        except Exception:
+            pass
+
+        loader = getattr(reference_data.features, f"{cls.split}_dataloader")
+        ds = loader.dataset
+
+        # Common dataset field names for targets in NLP
+        if hasattr(ds, "references"):
+            refs = ds.references
+        elif hasattr(ds, "targets"):
+            refs = ds.targets
+        elif hasattr(ds, "labels"):
+            refs = ds.labels
+        else:
+            # Fallback: take second element from dataset iterator
+            it = iter(ds)
+            refs = [ex[1] for ex in it]
+
+        return cls.metric(refs, preds)
 
 
 # -----------------------------------------------------------------------------
@@ -251,23 +252,22 @@
 # -----------------------------------------------------------------------------
 class NLPAccuracy(EvaluateMetric):
     """Classification accuracy for NLP tasks."""
-<<<<<<< HEAD
+    metric_name = "accuracy"
+    result_key = "accuracy"
+    output_mode = "labels"
     output_mode = "labels"
 
     @classmethod
     def _compute_metric(cls, references, predictions, **kwargs) -> float:
         correct = (references == predictions).sum().item()
         return correct / references.size(0)
-=======
-    metric_name = "accuracy"
-    result_key = "accuracy"
-    output_mode = "labels"
->>>>>>> 4e396c4e
 
 
 class NLPPrecision(EvaluateMetric):
     """Macro-averaged precision for NLP classification."""
-<<<<<<< HEAD
+    metric_name = "precision"
+    result_key = "precision"
+    output_mode = "labels"
     output_mode = "labels"
 
     @classmethod
@@ -275,16 +275,13 @@
         tp = (references * predictions).sum().item()
         fp = ((1 - references) * predictions).sum().item()
         return tp / (tp + fp)
-=======
-    metric_name = "precision"
-    result_key = "precision"
-    output_mode = "labels"
->>>>>>> 4e396c4e
 
 
 class NLPRecall(EvaluateMetric):
     """Macro-averaged recall for NLP classification."""
-<<<<<<< HEAD
+    metric_name = "recall"
+    result_key = "recall"
+    output_mode = "labels"
     output_mode = "labels"
 
     @classmethod
@@ -292,16 +289,13 @@
         tp = (references * predictions).sum().item()
         fn = (references * (1 - predictions)).sum().item()
         return tp / (tp + fn)
-=======
-    metric_name = "recall"
-    result_key = "recall"
-    output_mode = "labels"
->>>>>>> 4e396c4e
 
 
 class NLPF1(EvaluateMetric):
     """Macro-averaged F1 score for NLP classification."""
-<<<<<<< HEAD
+    metric_name = "f1"
+    result_key = "f1"
+    output_mode = "labels"
     output_mode = "labels"
 
     @classmethod
@@ -312,81 +306,57 @@
         precision = tp / (tp + fp)
         recall = tp / (tp + fn)
         return 2 * (precision * recall) / (precision + recall)
-=======
-    metric_name = "f1"
-    result_key = "f1"
-    output_mode = "labels"
->>>>>>> 4e396c4e
 
 
 class SacreBLEU(EvaluateMetric):
     """SacreBLEU metric for machine translation and text generation."""
-<<<<<<< HEAD
+    metric_name = "sacrebleu"
+    result_key = "score"
+    output_mode = "texts"
     output_mode = "texts"
 
     @classmethod
     def _compute_metric(cls, references, predictions, **kwargs) -> float:
         # Implement SacreBLEU calculation here (can use an external package or custom code)
         return float(0.0)  # Placeholder
-=======
-    metric_name = "sacrebleu"
-    result_key = "score"
-    output_mode = "texts"
->>>>>>> 4e396c4e
 
 
 class BLEU(SacreBLEU):
     """BLEU alias (maps to SacreBLEU)."""
-<<<<<<< HEAD
+    # Inherits everything from SacreBLEU
     pass
-=======
-    # Inherits everything from SacreBLEU
->>>>>>> 4e396c4e
 
 
 class ROUGE(EvaluateMetric):
     """ROUGE metric (L/SU/F variants) for text summarization."""
-<<<<<<< HEAD
-    output_mode = "texts"
-
-    @classmethod
-    def _compute_metric(cls, references, predictions, **kwargs) -> float:
-        # Implement ROUGE calculation here (can use an external package or custom code)
-        return float(0.0)  # Placeholder
-=======
     metric_name = "rouge"
     # By default, we return rougeLsum (commonly used for summarization)
     result_key = "rougeLsum"
     output_mode = "texts"
->>>>>>> 4e396c4e
+    """ROUGE metric (L/SU/F variants) for text summarization."""
+    output_mode = "texts"
+
+    @classmethod
+    def _compute_metric(cls, references, predictions, **kwargs) -> float:
+        # Implement ROUGE calculation here (can use an external package or custom code)
+        return float(0.0)  # Placeholder
 
 
 class METEOR(EvaluateMetric):
     """METEOR metric for machine translation quality."""
-<<<<<<< HEAD
+    metric_name = "meteor"
+    result_key = "meteor"
+    output_mode = "texts"
     output_mode = "texts"
 
     @classmethod
     def _compute_metric(cls, references, predictions, **kwargs) -> float:
         # Implement METEOR calculation here (can use an external package or custom code)
         return float(0.0)  # Placeholder
-=======
-    metric_name = "meteor"
-    result_key = "meteor"
-    output_mode = "texts"
->>>>>>> 4e396c4e
 
 
 class BERTScore(EvaluateMetric):
     """BERTScore metric based on contextual embeddings."""
-<<<<<<< HEAD
-    output_mode = "texts"
-
-    @classmethod
-    def _compute_metric(cls, references, predictions, **kwargs) -> float:
-        # Implement BERTScore calculation here (can use an external package or custom code)
-        return float(0.0)  # Placeholder
-=======
     metric_name = "bertscore"
     output_mode = "texts"
 
@@ -402,7 +372,13 @@
         if isinstance(f1, (list, tuple, np.ndarray)):
             return float(np.mean(f1))
         return float(f1)
->>>>>>> 4e396c4e
+
+    output_mode = "texts"
+
+    @classmethod
+    def _compute_metric(cls, references, predictions, **kwargs) -> float:
+        # Implement BERTScore calculation here (can use an external package or custom code)
+        return float(0.0)  # Placeholder
 
 
 __all__ = [
