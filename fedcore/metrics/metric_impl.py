import torch
<<<<<<< HEAD
import torch.nn as nn
from typing import Union
from torch import Tensor
import numpy as np
import pandas as pd
from fedcore.data.data import CompressionOutputData
from fedot.core.data.data import InputData
from golem.core.dag.graph import Graph
from sklearn.metrics import (
    accuracy_score,
    f1_score,
    log_loss,
    mean_absolute_error,
    mean_absolute_percentage_error,
    mean_squared_error,
    mean_squared_log_error,
    precision_score,
    r2_score,
    roc_auc_score,
)
from sktime.performance_metrics.forecasting import mean_absolute_scaled_error
from fedot.core.composer.metrics import Metric

from fedcore.architecture.computational.devices import default_device


class MetricCounter(ABC):
    """Generalized class for calculating metrics"""

    def __init__(self, **kwargs) -> None:
        pass

    @abstractmethod
    def update(self, **kwargs) -> None:
        """Have to implement updating, taking model outputs as input."""
        raise NotImplementedError

    @abstractmethod
    def compute(self) -> Dict[str, float]:
        """Have to implement metrics computing."""
        raise NotImplementedError


class ClassificationMetricCounter(MetricCounter):
    """Calculates metrics for classification task.

    Args:
        class_metrics:  If ``True``, calculates metrics for each class.
    """

    def __init__(self, class_metrics: bool = False) -> None:
        super().__init__()
        self.y_true = []
        self.y_pred = []
        self.y_score = []
        self.class_metrics = class_metrics

    def update(self, predictions: torch.Tensor, targets: torch.Tensor) -> None:
        """Accumulates predictions and targets."""
        self.y_true.extend(targets.tolist())
        self.y_score.extend(softmax(predictions, dim=1).tolist())
        self.y_pred.extend(predictions.argmax(1).tolist())

    def compute(self) -> Dict[str, float]:
        """Compute accuracy, precision, recall, f1, roc auc metrics.

        Returns:
             Dictionary: `{metric: score}`.
        """
        precision, recall, f1, _ = precision_recall_fscore_support(
            self.y_true, self.y_pred, average="macro"
        )

        scores = {
            "accuracy": accuracy_score(self.y_true, self.y_pred),
            "precision": precision,
            "recall": recall,
            "f1": f1,
        }
        if self.class_metrics:
            f1s = f1_score(self.y_true, self.y_pred, average=None)
            scores.update({f"f1_for_class_{i}": s for i, s in enumerate(f1s)})
        return scores


class SegmentationMetricCounter(MetricCounter):
    """Calculates metrics for semantic segmentation task.

    Args:
        class_metrics:  If ``True``, calculates metrics for each class.
    """

    def __init__(self, class_metrics: bool = False) -> None:
        super().__init__()
        self.iou = []
        self.dice = []
        self.class_metrics = class_metrics

    def update(self, predictions: torch.Tensor, targets: torch.Tensor) -> None:
        """Accumulates iou and dice."""
        masks = torch.zeros_like(predictions)
        for i in range(predictions.shape[1]):
            masks[:, i, :, :] = torch.squeeze(targets == i)
        self.iou.append(iou_score(predictions, masks))
        self.dice.append(dice_score(predictions, masks))

    def compute(self) -> Dict[str, float]:
        """Compute average metrics.

        Returns:
             Dictionary: `{metric: score}`.
        """
        iou = torch.cat(self.iou).T
        dice = torch.cat(self.dice).T

        scores = {
            "iou": iou[1:][iou[1:] >= 0].mean().item(),
            "dice": dice[1:][dice[1:] >= 0].mean().item(),
        }
        if self.class_metrics:
            scores.update(
                {
                    f"iou_for_class_{i}": s[s >= 0].mean().item()
                    for i, s in enumerate(iou)
                }
            )
            scores.update(
                {
                    f"dice_for_class_{i}": s[s >= 0].mean().item()
                    for i, s in enumerate(dice)
                }
            )
        return scores


class ObjectDetectionMetricCounter(MetricCounter):
    """Calculates metrics for object detection task.

    Args:
        class_metrics:  If ``True``, calculates metrics for each class.
    """

    def __init__(self, class_metrics: bool = False) -> None:
        super().__init__()
        self.map = MeanAveragePrecision(class_metrics=class_metrics)
        self.class_metrics = class_metrics

    def update(
            self,
            predictions: List[Dict[str, torch.Tensor]],
            targets: List[Dict[str, torch.Tensor]],
    ) -> None:
        """Accumulates predictions and targets."""
        self.map.update(preds=predictions, target=targets)

    def compute(self) -> Dict[str, float]:
        """Compute MAP, MAR metrics.

        Returns:
             Dictionary: `{metric: score}`.
        """

        scores = self.map.compute()
        if self.class_metrics:
            scores.update(
                {f"map_for_class_{i}": s for i, s in enumerate(scores["map_per_class"])}
            )
            scores.update(
                {
                    f"mar_100_for_class_{i}": s
                    for i, s in enumerate(scores["mar_100_per_class"])
                }
            )
        del scores["map_per_class"]
        del scores["mar_100_per_class"]
        return scores


class LossesAverager(MetricCounter):
    """Calculates the average loss."""

    def __init__(self) -> None:
        super().__init__()
        self.losses = None
        self.counter = 0

    def update(self, losses: Dict[str, torch.Tensor]) -> None:
        """Accumulates losses"""
        self.counter += 1
        if self.losses is None:
            self.losses = {k: v.item() for k, v in losses.items()}
        else:
            for key, value in losses.items():
                self.losses[key] += value.item()

    def compute(self) -> Dict[str, float]:
        """Compute average losses.

        Returns:
            Dictionary: `{metric: score}`.
        """
        return {k: v / self.counter for k, v in self.losses.items()}


def iou_score(
        outputs: torch.Tensor,
        masks: torch.Tensor,
        threshold: float = 0.5,
        smooth: float = 1e-10,
) -> torch.Tensor:
    """Computes intersection over union (masks) on batch.

    Args:
        outputs: Output from semantic segmentation model.
        masks: True masks.
        threshold: Binarization threshold for output.
        smooth: Additional constant to avoid division by zero.

    Returns:
        Intersection over union for batch.
    """
    outputs = (outputs > threshold).float()
    intersection = torch.logical_and(outputs, masks).float().sum((2, 3))
    union = torch.logical_or(outputs, masks).float().sum((2, 3))
    iou = (intersection + smooth) / (union + smooth)
    iou[union == 0] = -1
    return iou


def dice_score(
        outputs: torch.Tensor,
        masks: torch.Tensor,
        threshold: float = 0.5,
        smooth: float = 1e-10,
) -> torch.Tensor:
    """Computes dice coefficient (masks) on batch.

    Args:
        outputs: Output from semantic segmentation model.
        masks: True masks.
        threshold: Binarization threshold for output.
        smooth: Additional constant to avoid division by zero.

    Returns:
        Dice for batch.
    """
    outputs = (outputs > threshold).float()
    intersection = torch.logical_and(outputs, masks).float().sum((2, 3))
    total = (outputs + masks).sum((2, 3))
    dice = (2 * intersection + smooth) / (total + smooth)
    dice[total == 0] = -1
    return dice
=======
from torch import Tensor
from abc import ABC, abstractmethod
from typing import List, Dict, Union

# Import necessary libraries
from fedot.core.composer.metrics import Metric

# ============================== Pareto =====================================
>>>>>>> e8cd7aea


class ParetoMetrics:
    def pareto_metric_list(self, costs: Union[list, torch.Tensor], maximise: bool = True) -> torch.Tensor:
        """Return mask of Pareto-efficient points."""
        costs = torch.tensor(costs)
        is_efficient = torch.ones(costs.shape[0], dtype=torch.bool)
        for i, c in enumerate(costs):
            if is_efficient[i]:
                if maximise:
                    is_efficient[is_efficient] = torch.all(costs[is_efficient] >= c, dim=1)
                else:
                    is_efficient[is_efficient] = torch.all(costs[is_efficient] <= c, dim=1)
        return is_efficient


# ============================ Generic metrics =================================

class QualityMetric(Metric):
    """Base metric computed via pipeline.predict()."""
    default_value = 0
    need_to_minimize = False
<<<<<<< HEAD
    output_mode = 'raw'

    @classmethod
    @abstractmethod
    def metric(cls, target, predict) -> float:
        pass

    @classmethod
    def get_value(cls, pipeline, reference_data: InputData, validation_blocks=None) -> float:
        """ Get metric value based on pipeline, reference data, and number of validation blocks.
        Args:
            pipeline: a :class:`Pipeline` instance for evaluation.
            reference_data: :class:`InputData` for evaluation.
            validation_blocks: number of validation blocks. Used only for time series forecasting.
                If ``None``, data separation is not performed.
        """
        from fedcore.data.data import CompressionInputData, CompressionOutputData

        metric = cls.default_value
        results = pipeline.predict(reference_data, output_mode=cls.output_mode)
        # print('NAXUJJJ', type(results), results)
        # get true targets from test/calib dataloader
        test_dataset = reference_data.val_dataloader.dataset
        # get predction from result.predict (CompressionOutputData)
        prediction = results.predict
        print(f"DEBUG: results type: {type(results)}, results.predict type: {type(prediction)}")
        if prediction.__class__.__name__ == "PredictionOutput":
            prediction = prediction.predictions.max(axis=2).flatten()
        if isinstance(prediction, Tensor):
            prediction = prediction.cpu().detach().numpy().flatten()
        elif isinstance(prediction, np.ndarray):
            prediction = prediction.flatten()
        elif isinstance(prediction, list):
            prediction = np.array(prediction).flatten()
        elif not isinstance(prediction, (np.ndarray, Tensor, list)):
            raise ValueError(
                f"Expected predictions array, but got {type(prediction).__name__}. "
                f"Value type: {type(prediction)}"
            )

        if hasattr(test_dataset, 'targets'):
            true_target = reference_data.features.val_dataloader.dataset.targets
        else:
            iter_object = iter(test_dataset)
            true_target = np.array([batch[1] for batch in iter_object]).flatten()
        
        # print(f"DEBUG: true_target shape: {true_target.shape if hasattr(true_target, 'shape') else len(true_target) if hasattr(true_target, '__len__') else 'no shape'}, true_target size: {len(true_target) if hasattr(true_target, '__len__') else 'no len'}")
        # print(f"DEBUG: true_target type: {type(true_target)}, true_target content sample: {true_target[:5] if hasattr(true_target, '__getitem__') and len(true_target) > 0 else true_target}")
        true_target = true_target.astype(np.float32)
        prediction = prediction.astype(np.float32)
        return cls.metric(cls, target=true_target, predict=prediction)
=======
    output_mode = "compress"  # 'labels' | 'probs' | 'raw' | 'compress'
    split = "val"             # 'val' | 'test'

    @classmethod
    def get_value(cls, pipeline, reference_data, validation_blocks=None) -> float:
        """Compute metric on features.<split> using pipeline.predict(output_mode)."""
        results = pipeline.predict(reference_data, output_mode=cls.output_mode)
        loader = getattr(reference_data.features, f"{cls.split}_dataloader")

        prediction = results.predict.predict
        if isinstance(prediction, Tensor):
            prediction = prediction.cpu().detach()

        dataset = loader.dataset
        if hasattr(dataset, "targets"):
            true_target = dataset.targets
        else:
            iter_object = iter(dataset)
            true_target = torch.tensor([batch[1] for batch in iter_object])

        return cls.metric(target=true_target, predict=prediction)
>>>>>>> e8cd7aea

    @staticmethod
    def _get_least_frequent_val(array: torch.Tensor):
        """Return least frequent value in array."""
        unique_vals, count = torch.unique(array, return_counts=True)
        return unique_vals[torch.argmin(count)]


# --------------------------- Regression / TS ----------------------------------

class RMSE(QualityMetric):
    @classmethod
    def metric(cls, target, predict) -> float:
        return float(torch.mean((target - predict) ** 2).sqrt())


class SMAPE(QualityMetric):
    @classmethod
<<<<<<< HEAD
    def get_value(cls, pipeline, reference_data, validation_blocks=None) -> float:
        """ Get metric value based on pipeline, reference data, and number of validation blocks.
        Args:
            pipeline: a :class:`Pipeline` instance for evaluation.
            reference_data: :class:`InputData` for evaluation.
            validation_blocks: number of validation blocks. Used only for time series forecasting.
                If ``None``, data separation is not performed.
        """
        results = pipeline.predict(reference_data, output_mode=cls.output_mode)

        if isinstance(results, CompressionOutputData):
            true_pred = results.predict
        else:
            true_pred = results.predict.predict if hasattr(results.predict, 'predict') else results.predict
        
        # get true targets from test dataloader
        target_list = []
        for batch in reference_data.features.test_dataloader:
            x_hist, x_fut, y = [b.to(default_device()) for b in batch]
            target_list.append(y.cpu().detach().numpy().squeeze())
        true_target = np.concatenate(target_list).ravel()
        
        if isinstance(true_pred, Tensor):
            true_pred = true_pred.cpu().detach().numpy().flatten()
        elif isinstance(true_pred, np.ndarray):
            true_pred = true_pred.flatten()
            
        return cls.metric(cls, target=true_target, predict=true_pred)

=======
>>>>>>> e8cd7aea
    def metric(cls, target, predict) -> float:
        t = target.ravel()
        p = predict.ravel()
        return float(torch.mean(2.0 * torch.abs(t - p) / (torch.abs(t) + torch.abs(p) + 1e-12)) * 100.0)


class MSE(QualityMetric):
    @classmethod
    def metric(cls, target, predict) -> float:
        return float(torch.mean((target - predict) ** 2))


class MSLE(QualityMetric):
    @classmethod
    def metric(cls, target, predict) -> float:
        return float(torch.mean((torch.log1p(target) - torch.log1p(predict)) ** 2))


class MAPE(QualityMetric):
    @classmethod
    def metric(cls, target, predict) -> float:
        return float(torch.mean(torch.abs((target - predict) / target)))


class MAE(QualityMetric):
    @classmethod
    def metric(cls, target, predict) -> float:
        return float(torch.mean(torch.abs(target - predict)))


class R2(QualityMetric):
    @classmethod
    def metric(cls, target, predict) -> float:
        return float(1 - torch.sum((target - predict) ** 2) / torch.sum((target - target.mean()) ** 2))

REGRESSION_METRICS = [
    'R2',
    'MAE',
    'MAPE',
    'MSLE',
    'RMSE',
    'SMAPE',
    'MSE', 
    'MASE'
]

# --------------------------- Classification -----------------------------------

class Accuracy(QualityMetric):
    """Accuracy on label predictions."""  
    output_mode = "labels"

    @classmethod
    def metric(cls, target, predict) -> float:
        return float(torch.mean(target == predict).item())


class Precision(QualityMetric):
    """Macro precision on labels."""
    output_mode = "labels"

    @classmethod
    def metric(cls, target, predict) -> float:
        tp = torch.sum((target == 1) & (predict == 1))
        fp = torch.sum((target == 0) & (predict == 1))
        return float(tp / (tp + fp + 1e-8))


class F1(QualityMetric):
    """F1; macro for multiclass, binary uses minority class as positive."""
    output_mode = "labels"

    @classmethod
    def metric(cls, target, predict) -> float:
        tp = torch.sum((target == 1) & (predict == 1))
        fp = torch.sum((target == 0) & (predict == 1))
        fn = torch.sum((target == 1) & (predict == 0))
        precision = tp / (tp + fp + 1e-8)
        recall = tp / (tp + fn + 1e-8)
        return 2 * (precision * recall) / (precision + recall + 1e-8)


class Logloss(QualityMetric):
    """Log loss on probabilities."""
    output_mode = "probs"

    @classmethod
    def metric(cls, target, predict) -> float:
        return float(torch.mean(-target * torch.log(predict) - (1 - target) * torch.log(1 - predict)))


class ROCAUC(QualityMetric):
    """ROC-AUC; multiclass uses macro OVR."""
    output_mode = "probs"

    @classmethod
    def metric(cls, target, predict) -> float:
        t = target
        p = predict
        if torch.unique(t).size(0) > 2:
            score = torchmetrics.functional.roc_auc_score(t, p)
        else:
            score = torchmetrics.functional.roc_auc_score(t, p[:, 1] if p.ndimension() == 2 else p)
        return round(score, 3)
    
CLASSIFICATION_METRICS = [
    'ROCAUC',
    'LogLoss',
    'F1',
    'Precision',
    'Accuracy'
]

__all__ = [
    *CLASSIFICATION_METRICS, 
    *REGRESSION_METRICS,
    'ParetoMetrics'
]<|MERGE_RESOLUTION|>--- conflicted
+++ resolved
@@ -1,258 +1,4 @@
 import torch
-<<<<<<< HEAD
-import torch.nn as nn
-from typing import Union
-from torch import Tensor
-import numpy as np
-import pandas as pd
-from fedcore.data.data import CompressionOutputData
-from fedot.core.data.data import InputData
-from golem.core.dag.graph import Graph
-from sklearn.metrics import (
-    accuracy_score,
-    f1_score,
-    log_loss,
-    mean_absolute_error,
-    mean_absolute_percentage_error,
-    mean_squared_error,
-    mean_squared_log_error,
-    precision_score,
-    r2_score,
-    roc_auc_score,
-)
-from sktime.performance_metrics.forecasting import mean_absolute_scaled_error
-from fedot.core.composer.metrics import Metric
-
-from fedcore.architecture.computational.devices import default_device
-
-
-class MetricCounter(ABC):
-    """Generalized class for calculating metrics"""
-
-    def __init__(self, **kwargs) -> None:
-        pass
-
-    @abstractmethod
-    def update(self, **kwargs) -> None:
-        """Have to implement updating, taking model outputs as input."""
-        raise NotImplementedError
-
-    @abstractmethod
-    def compute(self) -> Dict[str, float]:
-        """Have to implement metrics computing."""
-        raise NotImplementedError
-
-
-class ClassificationMetricCounter(MetricCounter):
-    """Calculates metrics for classification task.
-
-    Args:
-        class_metrics:  If ``True``, calculates metrics for each class.
-    """
-
-    def __init__(self, class_metrics: bool = False) -> None:
-        super().__init__()
-        self.y_true = []
-        self.y_pred = []
-        self.y_score = []
-        self.class_metrics = class_metrics
-
-    def update(self, predictions: torch.Tensor, targets: torch.Tensor) -> None:
-        """Accumulates predictions and targets."""
-        self.y_true.extend(targets.tolist())
-        self.y_score.extend(softmax(predictions, dim=1).tolist())
-        self.y_pred.extend(predictions.argmax(1).tolist())
-
-    def compute(self) -> Dict[str, float]:
-        """Compute accuracy, precision, recall, f1, roc auc metrics.
-
-        Returns:
-             Dictionary: `{metric: score}`.
-        """
-        precision, recall, f1, _ = precision_recall_fscore_support(
-            self.y_true, self.y_pred, average="macro"
-        )
-
-        scores = {
-            "accuracy": accuracy_score(self.y_true, self.y_pred),
-            "precision": precision,
-            "recall": recall,
-            "f1": f1,
-        }
-        if self.class_metrics:
-            f1s = f1_score(self.y_true, self.y_pred, average=None)
-            scores.update({f"f1_for_class_{i}": s for i, s in enumerate(f1s)})
-        return scores
-
-
-class SegmentationMetricCounter(MetricCounter):
-    """Calculates metrics for semantic segmentation task.
-
-    Args:
-        class_metrics:  If ``True``, calculates metrics for each class.
-    """
-
-    def __init__(self, class_metrics: bool = False) -> None:
-        super().__init__()
-        self.iou = []
-        self.dice = []
-        self.class_metrics = class_metrics
-
-    def update(self, predictions: torch.Tensor, targets: torch.Tensor) -> None:
-        """Accumulates iou and dice."""
-        masks = torch.zeros_like(predictions)
-        for i in range(predictions.shape[1]):
-            masks[:, i, :, :] = torch.squeeze(targets == i)
-        self.iou.append(iou_score(predictions, masks))
-        self.dice.append(dice_score(predictions, masks))
-
-    def compute(self) -> Dict[str, float]:
-        """Compute average metrics.
-
-        Returns:
-             Dictionary: `{metric: score}`.
-        """
-        iou = torch.cat(self.iou).T
-        dice = torch.cat(self.dice).T
-
-        scores = {
-            "iou": iou[1:][iou[1:] >= 0].mean().item(),
-            "dice": dice[1:][dice[1:] >= 0].mean().item(),
-        }
-        if self.class_metrics:
-            scores.update(
-                {
-                    f"iou_for_class_{i}": s[s >= 0].mean().item()
-                    for i, s in enumerate(iou)
-                }
-            )
-            scores.update(
-                {
-                    f"dice_for_class_{i}": s[s >= 0].mean().item()
-                    for i, s in enumerate(dice)
-                }
-            )
-        return scores
-
-
-class ObjectDetectionMetricCounter(MetricCounter):
-    """Calculates metrics for object detection task.
-
-    Args:
-        class_metrics:  If ``True``, calculates metrics for each class.
-    """
-
-    def __init__(self, class_metrics: bool = False) -> None:
-        super().__init__()
-        self.map = MeanAveragePrecision(class_metrics=class_metrics)
-        self.class_metrics = class_metrics
-
-    def update(
-            self,
-            predictions: List[Dict[str, torch.Tensor]],
-            targets: List[Dict[str, torch.Tensor]],
-    ) -> None:
-        """Accumulates predictions and targets."""
-        self.map.update(preds=predictions, target=targets)
-
-    def compute(self) -> Dict[str, float]:
-        """Compute MAP, MAR metrics.
-
-        Returns:
-             Dictionary: `{metric: score}`.
-        """
-
-        scores = self.map.compute()
-        if self.class_metrics:
-            scores.update(
-                {f"map_for_class_{i}": s for i, s in enumerate(scores["map_per_class"])}
-            )
-            scores.update(
-                {
-                    f"mar_100_for_class_{i}": s
-                    for i, s in enumerate(scores["mar_100_per_class"])
-                }
-            )
-        del scores["map_per_class"]
-        del scores["mar_100_per_class"]
-        return scores
-
-
-class LossesAverager(MetricCounter):
-    """Calculates the average loss."""
-
-    def __init__(self) -> None:
-        super().__init__()
-        self.losses = None
-        self.counter = 0
-
-    def update(self, losses: Dict[str, torch.Tensor]) -> None:
-        """Accumulates losses"""
-        self.counter += 1
-        if self.losses is None:
-            self.losses = {k: v.item() for k, v in losses.items()}
-        else:
-            for key, value in losses.items():
-                self.losses[key] += value.item()
-
-    def compute(self) -> Dict[str, float]:
-        """Compute average losses.
-
-        Returns:
-            Dictionary: `{metric: score}`.
-        """
-        return {k: v / self.counter for k, v in self.losses.items()}
-
-
-def iou_score(
-        outputs: torch.Tensor,
-        masks: torch.Tensor,
-        threshold: float = 0.5,
-        smooth: float = 1e-10,
-) -> torch.Tensor:
-    """Computes intersection over union (masks) on batch.
-
-    Args:
-        outputs: Output from semantic segmentation model.
-        masks: True masks.
-        threshold: Binarization threshold for output.
-        smooth: Additional constant to avoid division by zero.
-
-    Returns:
-        Intersection over union for batch.
-    """
-    outputs = (outputs > threshold).float()
-    intersection = torch.logical_and(outputs, masks).float().sum((2, 3))
-    union = torch.logical_or(outputs, masks).float().sum((2, 3))
-    iou = (intersection + smooth) / (union + smooth)
-    iou[union == 0] = -1
-    return iou
-
-
-def dice_score(
-        outputs: torch.Tensor,
-        masks: torch.Tensor,
-        threshold: float = 0.5,
-        smooth: float = 1e-10,
-) -> torch.Tensor:
-    """Computes dice coefficient (masks) on batch.
-
-    Args:
-        outputs: Output from semantic segmentation model.
-        masks: True masks.
-        threshold: Binarization threshold for output.
-        smooth: Additional constant to avoid division by zero.
-
-    Returns:
-        Dice for batch.
-    """
-    outputs = (outputs > threshold).float()
-    intersection = torch.logical_and(outputs, masks).float().sum((2, 3))
-    total = (outputs + masks).sum((2, 3))
-    dice = (2 * intersection + smooth) / (total + smooth)
-    dice[total == 0] = -1
-    return dice
-=======
 from torch import Tensor
 from abc import ABC, abstractmethod
 from typing import List, Dict, Union
@@ -261,7 +7,6 @@
 from fedot.core.composer.metrics import Metric
 
 # ============================== Pareto =====================================
->>>>>>> e8cd7aea
 
 
 class ParetoMetrics:
@@ -284,59 +29,6 @@
     """Base metric computed via pipeline.predict()."""
     default_value = 0
     need_to_minimize = False
-<<<<<<< HEAD
-    output_mode = 'raw'
-
-    @classmethod
-    @abstractmethod
-    def metric(cls, target, predict) -> float:
-        pass
-
-    @classmethod
-    def get_value(cls, pipeline, reference_data: InputData, validation_blocks=None) -> float:
-        """ Get metric value based on pipeline, reference data, and number of validation blocks.
-        Args:
-            pipeline: a :class:`Pipeline` instance for evaluation.
-            reference_data: :class:`InputData` for evaluation.
-            validation_blocks: number of validation blocks. Used only for time series forecasting.
-                If ``None``, data separation is not performed.
-        """
-        from fedcore.data.data import CompressionInputData, CompressionOutputData
-
-        metric = cls.default_value
-        results = pipeline.predict(reference_data, output_mode=cls.output_mode)
-        # print('NAXUJJJ', type(results), results)
-        # get true targets from test/calib dataloader
-        test_dataset = reference_data.val_dataloader.dataset
-        # get predction from result.predict (CompressionOutputData)
-        prediction = results.predict
-        print(f"DEBUG: results type: {type(results)}, results.predict type: {type(prediction)}")
-        if prediction.__class__.__name__ == "PredictionOutput":
-            prediction = prediction.predictions.max(axis=2).flatten()
-        if isinstance(prediction, Tensor):
-            prediction = prediction.cpu().detach().numpy().flatten()
-        elif isinstance(prediction, np.ndarray):
-            prediction = prediction.flatten()
-        elif isinstance(prediction, list):
-            prediction = np.array(prediction).flatten()
-        elif not isinstance(prediction, (np.ndarray, Tensor, list)):
-            raise ValueError(
-                f"Expected predictions array, but got {type(prediction).__name__}. "
-                f"Value type: {type(prediction)}"
-            )
-
-        if hasattr(test_dataset, 'targets'):
-            true_target = reference_data.features.val_dataloader.dataset.targets
-        else:
-            iter_object = iter(test_dataset)
-            true_target = np.array([batch[1] for batch in iter_object]).flatten()
-        
-        # print(f"DEBUG: true_target shape: {true_target.shape if hasattr(true_target, 'shape') else len(true_target) if hasattr(true_target, '__len__') else 'no shape'}, true_target size: {len(true_target) if hasattr(true_target, '__len__') else 'no len'}")
-        # print(f"DEBUG: true_target type: {type(true_target)}, true_target content sample: {true_target[:5] if hasattr(true_target, '__getitem__') and len(true_target) > 0 else true_target}")
-        true_target = true_target.astype(np.float32)
-        prediction = prediction.astype(np.float32)
-        return cls.metric(cls, target=true_target, predict=prediction)
-=======
     output_mode = "compress"  # 'labels' | 'probs' | 'raw' | 'compress'
     split = "val"             # 'val' | 'test'
 
@@ -358,7 +50,6 @@
             true_target = torch.tensor([batch[1] for batch in iter_object])
 
         return cls.metric(target=true_target, predict=prediction)
->>>>>>> e8cd7aea
 
     @staticmethod
     def _get_least_frequent_val(array: torch.Tensor):
@@ -377,38 +68,6 @@
 
 class SMAPE(QualityMetric):
     @classmethod
-<<<<<<< HEAD
-    def get_value(cls, pipeline, reference_data, validation_blocks=None) -> float:
-        """ Get metric value based on pipeline, reference data, and number of validation blocks.
-        Args:
-            pipeline: a :class:`Pipeline` instance for evaluation.
-            reference_data: :class:`InputData` for evaluation.
-            validation_blocks: number of validation blocks. Used only for time series forecasting.
-                If ``None``, data separation is not performed.
-        """
-        results = pipeline.predict(reference_data, output_mode=cls.output_mode)
-
-        if isinstance(results, CompressionOutputData):
-            true_pred = results.predict
-        else:
-            true_pred = results.predict.predict if hasattr(results.predict, 'predict') else results.predict
-        
-        # get true targets from test dataloader
-        target_list = []
-        for batch in reference_data.features.test_dataloader:
-            x_hist, x_fut, y = [b.to(default_device()) for b in batch]
-            target_list.append(y.cpu().detach().numpy().squeeze())
-        true_target = np.concatenate(target_list).ravel()
-        
-        if isinstance(true_pred, Tensor):
-            true_pred = true_pred.cpu().detach().numpy().flatten()
-        elif isinstance(true_pred, np.ndarray):
-            true_pred = true_pred.flatten()
-            
-        return cls.metric(cls, target=true_target, predict=true_pred)
-
-=======
->>>>>>> e8cd7aea
     def metric(cls, target, predict) -> float:
         t = target.ravel()
         p = predict.ravel()
