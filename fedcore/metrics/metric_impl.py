--- conflicted
+++ resolved
@@ -311,39 +311,12 @@
         results = pipeline.predict(reference_data, output_mode=cls.output_mode)
         # print('NAXUJJJ', type(results), results)
         # get true targets from test/calib dataloader
-<<<<<<< HEAD
-        test_dataset = reference_data.features.val_dataloader.dataset
-        
-        if isinstance(results, CompressionOutputData):
-            prediction = results.predict
-        elif hasattr(results, 'predict'):
-            prediction = results.predict
-        else:
-            prediction = results
-        
-        if isinstance(prediction, CompressionOutputData):
-            prediction = prediction.predict if hasattr(prediction, 'predict') else None
-        
-        if prediction is None:
-            raise ValueError(
-                f"Could not extract predictions from results. Results type: {type(results).__name__}"
-            )
-        
-        if isinstance(prediction, nn.Module):
-            raise ValueError(
-                f"Expected predictions array, but got model object (type: {type(prediction).__name__}). "
-                f"This usually means predict() method returned model instead of predictions. "
-                f"Check predict() implementation in strategy."
-            )
-        
-=======
         test_dataset = reference_data.val_dataloader.dataset
         # get predction from result.predict (CompressionOutputData)
         prediction = results.predict
         print(f"DEBUG: results type: {type(results)}, results.predict type: {type(prediction)}")
         if prediction.__class__.__name__ == "PredictionOutput":
             prediction = prediction.predictions.max(axis=2).flatten()
->>>>>>> d4f3f663
         if isinstance(prediction, Tensor):
             prediction = prediction.cpu().detach().numpy().flatten()
         elif isinstance(prediction, np.ndarray):
