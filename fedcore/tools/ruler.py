--- conflicted
+++ resolved
@@ -116,11 +116,7 @@
                     else sample.to(self.device)
                 )
                 tic1 = time.time()
-<<<<<<< HEAD
-                self.model(sample)
-=======
                 self.model(sample[None, ...])
->>>>>>> fd400d84
                 if self.cuda_allowed:
                     torch.cuda.synchronize()
                 tic2 = time.time()
