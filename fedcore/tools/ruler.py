import time

import numpy as np
import torch
import torch.utils
from fedot.core.pipelines.pipeline import Pipeline
from torch.utils.data.dataloader import DataLoader
from tqdm import tqdm

# from fedcore.api.utils.data import DataLoaderHandler
from fedcore.architecture.comptutaional.devices import default_device
from fedcore.inference.onnx import ONNXInferenceModel
from fedcore.metrics.metric_impl import (
<<<<<<< HEAD
    ClassificationMetricCounter,
=======
>>>>>>> 17ae8dd6
    MetricCounter,
    ObjectDetectionMetricCounter,
)


class PerformanceEvaluator:
<<<<<<< HEAD
    def __init__(
        self,
        model,
        data,
        device=default_device(),
        batch_size=32,
        n_batches=8,
        collate_fn=None,
    ):
=======
    def __init__(self, model, dataset, device=default_device(), batch_size=32):
>>>>>>> 17ae8dd6
        is_class_container = hasattr(model, "model")
        is_pipeline_class = isinstance(model, Pipeline)
        dataset_from_directory = isinstance(
            data, str
        )  ### where's func for string dataset loading
        self.model = model.model if is_class_container else model
        self.model = (
            model.operator.root_node.fitted_operation.model
            if is_pipeline_class
            else model
        )
<<<<<<< HEAD
        self.n_batches = n_batches
        if isinstance(data, DataLoader):
            collate_fn = data.collate_fn
            dataset = data.dataset
        elif dataset_from_directory:
            pass  # TODO some logic for string dataset downloading
        else:
            dataset = data
        self.data_loader = DataLoader(
            dataset, batch_size=batch_size, shuffle=False, collate_fn=collate_fn
        )
        self.batch_size = batch_size or self.data_loader.batch_size
=======
        self.dataset = dataset
        self.batch_size = batch_size
        self.data_loader = (
            DataLoader(dataset, batch_size=batch_size, shuffle=False)
            if dataset_from_directory
            else dataset
        )
        self.preload_batches = [i[0] for i in self.data_loader]
>>>>>>> 17ae8dd6
        self.device = device
        self.model.to(device)
        # Measured performance metrics
        self.latency = None
        self.throughput = None
        self.model_size = None
        self.target_metrics = None

    def _preloaded_batches_gen(self, max_num=float("inf"), data_loader=None):
        num = 0  # for cases when dataset has no __len__
        for i in data_loader or self.data_loader:
            yield i
            num += 1
            if num >= max_num:
                break

    def eval(self):
        self.warm_up_cuda()
        lat, thr = self.measure_latency_throughput()
        result = dict(latency=lat, throughput=thr, model_size=self.measure_model_size())
        self.report()
        return result

    @torch.no_grad()
    def throughput_eval(self, num_iterations=30):
        self.model.eval()
        thr_list = []
<<<<<<< HEAD

        for batch, _ in tqdm(
            self._preloaded_batches_gen(self.n_batches), desc="batches", unit="batch"
        ):
            X = (
                batch.cuda(non_blocking=True)
                if hasattr(batch, "cuda")
                else batch.to(self.device)
            )
            batch_size = len(X)
            torch.cuda.synchronize(self.device)
=======
        for batch in tqdm(self.preload_batches[: self.batch_to_eval]):
            images = batch.cuda(non_blocking=True)
            batch_size = images.shape[0]
            for i in range(50):
                self.model(images)
            torch.cuda.synchronize()
>>>>>>> 17ae8dd6
            tic1 = time.time()
            for i in range(num_iterations):
                self.model(X)
            torch.cuda.synchronize(self.device)
            tic2 = time.time()
            thr_list.append(num_iterations * batch_size / (tic2 - tic1))
        return thr_list

    @torch.no_grad()
    def latency_eval(self, max_samples=None):
        self.model.eval()
        lat_list = []
<<<<<<< HEAD

        for batch, _ in tqdm(
            self._preloaded_batches_gen(max_samples or self.batch_size)
        ):
            batch = (
                batch if hasattr(batch, "__iter__") else [batch]
            )  ### case batch is not iterable
            for sample in batch:
                sample = (
                    sample.cuda(non_blocking=True)
                    if hasattr(sample, "cuda")
                    else sample.to(self.device)
                )
                tic1 = time.time()
                self.model(sample)
                torch.cuda.synchronize()
                tic2 = time.time()
                lat_list.append((tic2 - tic1))
=======
        dataset = self.data_loader.dataset
        dataset.data = dataset.data[: self.batch_to_eval, :, :, :]
        data_loader = DataLoader(dataset, batch_size=1, shuffle=False)
        for idx, (images, _) in tqdm(enumerate(data_loader)):
            images = images.cuda(non_blocking=True)
            tic1 = time.time()
            self.model(images)
            torch.cuda.synchronize()
            tic2 = time.time()
            lat_list.append((tic2 - tic1))
>>>>>>> 17ae8dd6
        return lat_list

    def measure_latency_throughput(self, reps: int = 3, batches: int = 10):
        timings_lat = []
        timings_thr = []
<<<<<<< HEAD
=======

>>>>>>> 17ae8dd6
        with tqdm(
            total=reps, desc="Measuring latency and throughput", unit="rep"
        ) as pbar:
            for rep in range(reps):
                timings_thr.append(self.throughput_eval())
                timings_lat.append(self.latency_eval())
                pbar.update(1)

        latency = np.array([[np.mean(x), np.std(x)] for x in timings_lat])
        throughput = np.array([[np.mean(x), np.std(x)] for x in timings_thr])
        self.latency, self.throughput = np.mean(latency, axis=0), np.mean(
            throughput, axis=0
        )
        return self.latency, self.throughput

    def measure_model_size(self):
        size_constant = 1024**2
        if isinstance(self.model, ONNXInferenceModel):
            size_all_mb = round(self.model.size(), 3) / size_constant
        else:
            param_size = 0
            for param in self.model.parameters():
                param_size += param.nelement() * param.element_size()
            buffer_size = 0
            for buffer in self.model.buffers():
                buffer_size += buffer.nelement() * buffer.element_size()

            size_all_mb = (param_size + buffer_size) / size_constant
        self.model_size = round(size_all_mb, 3)
        return self.model_size

    @torch.no_grad()
    def warm_up_cuda(self, n_batches=3):
        """Warm up CUDA by performing some dummy computations"""
        batch_sample = self._preloaded_batches_gen(n_batches)
        if torch.cuda.is_available():
            for inputs, _ in tqdm(batch_sample, desc="warming"):
                _ = self.model(inputs.to(self.device))

    def report(self):
        print(f"Latency: {self.latency} ms/sample with batch_size {self.batch_size}")
        print(
            f"Throughput: {self.throughput} samples/s with batch_size {self.batch_size}"
        )
        print(f"Model size: {self.model_size} MB")


class PerformanceEvaluatorOD:
    def __init__(self, model, data_loader, device=None, batch_size=32):
        self.model = model.model if hasattr(model, "model") else model
        self.data_loader = data_loader
        # self.dataset = dataset
        self.batch_size = batch_size
        # self.data_loader = DataLoader(dataset, batch_size=batch_size, shuffle=False)

        self.device = default_device() if not device else device
        self.model.to(self.device)

        # Measured performance metrics
        self.latency = None
        self.throughput = None
        self.model_size = None
        self.target_metrics = None

    def eval(self):

        result = dict(
            latency=self.measure_latency(),
            throughput=self.measure_throughput(),
            model_size=self.measure_model_size(),
            target_metrics=self.measure_target_metric(),
        )
        self.report()
        return result

    def measure_latency(self, reps: int = 50):
        timings = np.zeros((reps, 1))
        if torch.cuda.is_available():
            self.warm_up_cuda()
        with torch.no_grad():
            with tqdm(total=reps, desc="Measuring latency", unit="rep") as pbar:
                for rep in range(reps):
                    for inputs, _ in self.data_loader:
                        start_time = time.time()
                        _ = self.model(list(input.to(self.device) for input in inputs))
                        end_time = time.time()
                        if torch.cuda.is_available():
                            torch.cuda.synchronize()
                        curr_time = (end_time - start_time) * 1000
                        timings[rep] = curr_time / inputs[0].size(0)
                        break
                    pbar.update(1)
        self.latency = round(np.mean(timings) / reps, 5)
        return self.latency

    def measure_throughput(self, batches: int = 5):
        total_data_size = 0
        start_time = time.time()
        # measure for n batches
        with torch.no_grad():
            with tqdm(total=batches, desc="Measuring throughput", unit="batch") as pbar:
                for inputs, _ in self.data_loader:
                    inputs = list(input.to(self.device) for input in inputs)
                    if batches == 0:
                        break
                    total_data_size += inputs[0].size(0)
                    _ = self.model(inputs)
                    batches -= 1
                    pbar.update(1)
        if self.device == "cuda":
            torch.cuda.synchronize()
        total_time = (time.time() - start_time) / 1000
        self.throughput = round(total_data_size / total_time, 0)
        return self.throughput

    def measure_target_metric(self, metric_counter: MetricCounter = None):
        if not metric_counter:
            metric_counter = ObjectDetectionMetricCounter()
        with torch.no_grad():
            with tqdm(desc="Measuring target metric", unit="batch") as pbar:
                for batch in self.data_loader:
                    inputs, targets = batch
                    inputs = list(input.to(self.device) for input in inputs)
                    prediction = self.model(inputs)
                    metric_counter.update(prediction, targets)
                    pbar.update(1)
        if self.device == "cuda":
            torch.cuda.synchronize()
        self.target_metrics = metric_counter.compute()
        return self.target_metrics

    def measure_model_size(self):
        if isinstance(self.model, ONNXInferenceModel):
            size_all_mb = round(self.model.size(), 3) / 1024**2
        else:
            param_size = 0
            for param in self.model.parameters():
                param_size += param.nelement() * param.element_size()
            buffer_size = 0
            for buffer in self.model.buffers():
                buffer_size += buffer.nelement() * buffer.element_size()

            size_all_mb = (param_size + buffer_size) / 1024**2
        self.model_size = round(size_all_mb, 3)
        return self.model_size

    def warm_up_cuda(self, num_iterations=10):
        """Warm up CUDA by performing some dummy computations"""
        if torch.cuda.is_available():
            for _ in range(num_iterations):
                inputs, _ = next(iter(self.data_loader))
                inputs = list(input.to(self.device) for input in inputs)
                _ = self.model(inputs)

    def report(self):
        print(f"Latency: {self.latency} ms/sample with batch_size {self.batch_size}")
        print(
            f"Throughput: {self.throughput} samples/s with batch_size {self.batch_size}"
        )
        print(f"Model size: {self.model_size} MB")<|MERGE_RESOLUTION|>--- conflicted
+++ resolved
@@ -11,17 +11,13 @@
 from fedcore.architecture.comptutaional.devices import default_device
 from fedcore.inference.onnx import ONNXInferenceModel
 from fedcore.metrics.metric_impl import (
-<<<<<<< HEAD
     ClassificationMetricCounter,
-=======
->>>>>>> 17ae8dd6
     MetricCounter,
     ObjectDetectionMetricCounter,
 )
 
 
 class PerformanceEvaluator:
-<<<<<<< HEAD
     def __init__(
         self,
         model,
@@ -31,9 +27,6 @@
         n_batches=8,
         collate_fn=None,
     ):
-=======
-    def __init__(self, model, dataset, device=default_device(), batch_size=32):
->>>>>>> 17ae8dd6
         is_class_container = hasattr(model, "model")
         is_pipeline_class = isinstance(model, Pipeline)
         dataset_from_directory = isinstance(
@@ -45,7 +38,6 @@
             if is_pipeline_class
             else model
         )
-<<<<<<< HEAD
         self.n_batches = n_batches
         if isinstance(data, DataLoader):
             collate_fn = data.collate_fn
@@ -58,16 +50,6 @@
             dataset, batch_size=batch_size, shuffle=False, collate_fn=collate_fn
         )
         self.batch_size = batch_size or self.data_loader.batch_size
-=======
-        self.dataset = dataset
-        self.batch_size = batch_size
-        self.data_loader = (
-            DataLoader(dataset, batch_size=batch_size, shuffle=False)
-            if dataset_from_directory
-            else dataset
-        )
-        self.preload_batches = [i[0] for i in self.data_loader]
->>>>>>> 17ae8dd6
         self.device = device
         self.model.to(device)
         # Measured performance metrics
@@ -95,8 +77,6 @@
     def throughput_eval(self, num_iterations=30):
         self.model.eval()
         thr_list = []
-<<<<<<< HEAD
-
         for batch, _ in tqdm(
             self._preloaded_batches_gen(self.n_batches), desc="batches", unit="batch"
         ):
@@ -107,14 +87,6 @@
             )
             batch_size = len(X)
             torch.cuda.synchronize(self.device)
-=======
-        for batch in tqdm(self.preload_batches[: self.batch_to_eval]):
-            images = batch.cuda(non_blocking=True)
-            batch_size = images.shape[0]
-            for i in range(50):
-                self.model(images)
-            torch.cuda.synchronize()
->>>>>>> 17ae8dd6
             tic1 = time.time()
             for i in range(num_iterations):
                 self.model(X)
@@ -127,8 +99,6 @@
     def latency_eval(self, max_samples=None):
         self.model.eval()
         lat_list = []
-<<<<<<< HEAD
-
         for batch, _ in tqdm(
             self._preloaded_batches_gen(max_samples or self.batch_size)
         ):
@@ -146,27 +116,11 @@
                 torch.cuda.synchronize()
                 tic2 = time.time()
                 lat_list.append((tic2 - tic1))
-=======
-        dataset = self.data_loader.dataset
-        dataset.data = dataset.data[: self.batch_to_eval, :, :, :]
-        data_loader = DataLoader(dataset, batch_size=1, shuffle=False)
-        for idx, (images, _) in tqdm(enumerate(data_loader)):
-            images = images.cuda(non_blocking=True)
-            tic1 = time.time()
-            self.model(images)
-            torch.cuda.synchronize()
-            tic2 = time.time()
-            lat_list.append((tic2 - tic1))
->>>>>>> 17ae8dd6
         return lat_list
 
     def measure_latency_throughput(self, reps: int = 3, batches: int = 10):
         timings_lat = []
         timings_thr = []
-<<<<<<< HEAD
-=======
-
->>>>>>> 17ae8dd6
         with tqdm(
             total=reps, desc="Measuring latency and throughput", unit="rep"
         ) as pbar:
