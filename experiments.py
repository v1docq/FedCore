import random
import numpy as np
import torch
import os

def set_all_seeds(seed=42, multi_gpu=False):
    """
    Set seeds for all major random number generators in Python libraries
    to ensure reproducible results in AI/ML experiments.
    
    Parameters:
        seed (int): Seed value to use (default: 42)
    """
    random.seed(seed)
    np.random.seed(seed)
    torch.manual_seed(seed)
    torch.cuda.manual_seed(seed)
    if multi_gpu:
        torch.cuda.manual_seed_all(seed)  # if using multi-GPU
    torch.backends.cudnn.deterministic = True
    torch.backends.cudnn.benchmark = False
    os.environ['PYTHONHASHSEED'] = str(seed)
    
    print(f"All seeds set to {seed} for random, numpy, torch")

set_all_seeds(42)

import os
import torch
import gc
import traceback
import pandas as pd
import io
from contextlib import redirect_stdout, redirect_stderr
from pathlib import Path
from itertools import permutations
from fedcore.api.config_factory import ConfigFactory
from fedcore.api.api_configs import (APIConfigTemplate, AutoMLConfigTemplate, FedotConfigTemplate,
                                     LearningConfigTemplate, ModelArchitectureConfigTemplate,
                                     NeuralModelConfigTemplate, QuantTemplate, PruningTemplate, 
                                     LowRankTemplate)
from fedcore.data.dataloader import load_data
from fedcore.api.main import FedCore
from fedcore.tools.example_utils import get_scenario_for_api
from fedcore.algorithm.quantization.utils import ParentalReassembler
from fedcore.architecture.utils.paths import PATH_TO_DATA
from fedcore.architecture.comptutaional.devices import default_device

# assert torch.cuda.is_available()

if default_device().type == "cuda":
    os.environ['PYTORCH_CUDA_ALLOC_CONF'] = ""
    os.environ['CUDA_VISIBLE_DEVICES'] = '1'


task_problems = {
    'img_cls_cifar': {'problem': 'classification', 'initial_model': 'ResNet18', 'dataset': 'CIFAR10'},
    # 'img_cls_imagenet': {'problem': 'classification', 'initial_model': 'ResNet18', 'dataset': 'Imagenette'},
    # 'ts_cls': {'problem':'classification', 'initial_model': 'ResNet18', 'dataset': 'CinCECGTorso'},
    # 'ts_reg': {'problem':'regression', 'initial_model': 'InceptionNet', 'dataset': 'AppliancesEnergy'}
}

peft_problems = {
    'low-rank': {'peft_problem': 'low_rank'},
    'pruning': {'peft_problem': 'pruning'},
    'quant-dynamic': {'peft_problem': 'quantization', 'quant_type': 'dynamic'},
    'quant-static': {'peft_problem': 'quantization', 'quant_type': 'static'},
    'quant-qat': {'peft_problem': 'quantization', 'quant_type': 'qat'}
}


class TemplateLoader:
    def __init__(self, task_params: dict, model=None):
        self.problem = task_params['problem']
        self.dataset = task_params['dataset']
        self.model = model or task_params['initial_model']
        self.loss = 'cross_entropy' if self.problem == 'classification' else 'rmse'
        self.metrics = ['accuracy', 'latency'] if self.problem == 'classification' else ['rmse', 'latency']

    def load_dataset(self):
        if self.problem == 'classification':
            try:
                train_loader = {"batch_size": 64, "shuffle": True, "is_train": True, "data_type": "image", "split_ratio": [0.8, 0.2], "num_workers": 0}
                test_loader = {"batch_size": 100, "shuffle": False, "is_train": False, "data_type": "image", "num_workers": 0}
                return load_data(self.dataset, train_loader), load_data(self.dataset, test_loader)
            except:
                train_path = os.path.join(PATH_TO_DATA, 'time_series_classification', 'one_dim', f'{self.dataset}', f'{self.dataset}_TRAIN.tsv')
                test_path = os.path.join(PATH_TO_DATA, 'time_series_classification', 'one_dim', f'{self.dataset}', f'{self.dataset}_TEST.tsv')
                train_loader = {"batch_size": 8, "shuffle": True, "data_type": "time_series", "split_ratio": [0.8, 0.2], "num_workers": 0}
                test_loader = {"batch_size": 8, "shuffle": False, "data_type": "time_series", "num_workers": 0}
                return load_data(train_path, train_loader), load_data(test_path, test_loader)
        elif self.problem == 'regression':
            train_path = os.path.join(PATH_TO_DATA, 'time_series_regression', 'multi_dim', f'{self.dataset}', f'{self.dataset}_TRAIN.ts')
            test_path = os.path.join(PATH_TO_DATA, 'time_series_regression', 'multi_dim', f'{self.dataset}', f'{self.dataset}_TEST.ts')
            train_loader = {"batch_size": 8, "shuffle": True, "data_type": "time_series", "split_ratio": [0.8, 0.2], "num_workers": 0}
            test_loader = {"batch_size": 8, "shuffle": False, "data_type": "time_series", "num_workers": 0}
            return load_data(train_path, train_loader), load_data(test_path, test_loader)


    def get_peft_config(self, peft_dict):
        ptype = peft_dict['peft_problem']
        qtype = peft_dict.get('quant_type')
        epochs_per_stage = 5
        base_config = NeuralModelConfigTemplate(epochs=epochs_per_stage, log_each=1, eval_each=1, criterion=self.loss)
        if ptype == 'low_rank':
            return ptype, LowRankTemplate(custom_criterions={'hoer': 5,}, 
                                          compose_mode='two_layers',
                                          strategy='explained_variance',
                                          rank_prune_each=max(1, int(0.3 * epochs_per_stage)),
                                          non_adaptive_threshold=0.8, finetune_params=base_config)
        if ptype == 'pruning':
            return ptype, PruningTemplate(importance='magnitude', pruning_ratio=0.5, finetune_params=base_config)
        if ptype == 'quantization':
            return ptype, QuantTemplate(quant_type=qtype, allow_emb=False, allow_conv=True, qat_params=base_config)
        raise ValueError("Unsupported PEFT type")

    def build_config(self, peft_dict, current_model):
        initial, strategy = get_scenario_for_api('from_checkpoint', current_model)
        peft_type, peft_config = self.get_peft_config(peft_dict)
        pop_size = 10
        model_cfg = ModelArchitectureConfigTemplate(input_dim=None, output_dim=None, depth=1)
        pretrain_cfg = NeuralModelConfigTemplate(epochs=1, log_each=1, eval_each=1,
                                                 criterion=self.loss, model_architecture=model_cfg)
<<<<<<< HEAD
        fedot = FedotConfigTemplate(problem=self.problem, metric=self.metrics, pop_size=pop_size,
=======
        fedot = FedotConfigTemplate(problem=self.problem, metric=self.metrics, pop_size=10,
>>>>>>> 6d86c620
                                    timeout=0.1, initial_assumption=initial, n_jobs=1)
        automl = AutoMLConfigTemplate(fedot_config=fedot)
        learning = LearningConfigTemplate(criterion=self.loss, learning_strategy=strategy,
                                          learning_strategy_params=pretrain_cfg,
                                          peft_strategy=peft_type, peft_strategy_params=peft_config)
        return APIConfigTemplate(automl_config=automl, learning_config=learning)


def save_results(model, metrics, model_name, dataset_name, combo, step, hist=None):
    combo_list = list(combo)
    combo_name = "_".join(str(x) for x in combo_list)
    result_dir = Path("results", model_name, dataset_name, combo_name)
    os.makedirs(result_dir, exist_ok=True)
    model_path = Path(result_dir, f"{step}_{combo_list[step]}.pt")
    hist_path = Path(result_dir, f"{step}_{combo_list[step]}_history.json")

    try:
        torch.save(model, model_path)
    except:
        lambda model: torch.save(model, model_path)
    if hist is not None:
        hist.save(hist_path)
    try:
        metrics_path = Path(result_dir, f"{step}_{combo_list[step]}_metrics.xlsx")
        quality_df = pd.DataFrame(metrics['quality_comparison'])
        compute_df = pd.DataFrame(metrics['computational_comparison'])
        with pd.ExcelWriter(metrics_path) as writer:
            quality_df.to_excel(writer, sheet_name='quality_comparison')
            compute_df.to_excel(writer, sheet_name='computational_comparison')
    except:
        pass
    try:
        metrics_path = Path(result_dir, f"{step}_{combo_list[step]}_metrics.txt")
        torch.save(metrics, Path(result_dir, f"{step}_{combo_list[step]}_metrics.pth"))
        with open(metrics_path, 'w') as f:
            f.write(str(metrics))
    except:
        pass


def save_log(log, model_name, dataset_name, combo, step):
    combo_list = list(combo)
    combo_name = "_".join(str(x) for x in combo_list)
    result_dir = Path("results", model_name, dataset_name, combo_name)
    os.makedirs(result_dir, exist_ok=True)
    log_path = Path(result_dir, f"{step}_{combo_list[step]}_log")
    with open(log_path.with_suffix('.txt'), 'w') as f:
        f.write(str(log))


def valid_combo(combo):
    peft_types = [peft_problems[c]['peft_problem'] for c in combo]
    return all(peft_types[i] != peft_types[i+1] for i in range(len(peft_types) - 1))


def is_combo_completed(model_name, dataset_name, combo):
    combo_list = list(combo)
    combo_name = "_".join(str(x) for x in combo_list)
    result_dir = Path("results", model_name, dataset_name, combo_name)
    if not result_dir.exists():
        return False
    # for step in range(4):
    #     model_file = Path(result_dir, f"{step}_{combo_list[step]}.pt")
    #     if not model_file.exists():
    #         return False
    return True


def filter_completed_combos(all_combos, model_name, dataset_name):
    return [combo for combo in all_combos if not is_combo_completed(model_name, dataset_name, combo)]


if __name__ == "__main__":
    for task_name, task in task_problems.items():
        print(f"\n=== Starting task: {task_name} ===")
        loader = TemplateLoader(task)
        train_data, test_data = loader.load_dataset()
        all_peft_keys = list(peft_problems.keys())
        combos = [combo for combo in permutations(all_peft_keys, 4) if valid_combo(combo)]
        all_valid_combos = filter_completed_combos(combos, loader.model, loader.dataset)
        for combo_id, combo in enumerate(all_valid_combos):
            print(f"\n-- PEFT combo #{combo_id}: {combo} --")
            current_model = {'path_to_model': f'pretrain_models/{loader.model}_base.pth', 'model_type': loader.model}
            model = None
            for step, peft_key in enumerate(combo):
                buffer = io.StringIO()
                try:
                    with redirect_stdout(buffer), redirect_stderr(buffer):
                        print(f"\n>>> PEFT step {step+1}: {peft_key}")
                        if peft_problems[peft_key]['peft_problem'] in ('pruning',):
                            print("Reassembling pruned model")
                            ParentalReassembler.reassemble(current_model)
                        api_template = loader.build_config(peft_problems[peft_key], current_model)
                        config = ConfigFactory.from_template(api_template)()
                        model = FedCore(config)
                        model.fit(train_data)
                        metrics = model.get_report(test_data)
                        hist = model.manager.solver.history
                        model = model.fedcore_model.operator.root_node.fitted_operation.model_after
                        save_results(model, metrics, loader.model, loader.dataset, combo, step, hist)
                        
                        current_model = model
                except Exception as e:
                    print(f"Failed step {combo[step]} for {loader.model} on {loader.dataset}")
                    traceback.print_exc()
                    save_log(buffer.getvalue(), loader.model, loader.dataset, combo, step)
                finally:
                    buffer.close()
            del model
        del loader, train_data, test_data
        torch.cuda.empty_cache()
        gc.collect()<|MERGE_RESOLUTION|>--- conflicted
+++ resolved
@@ -121,11 +121,7 @@
         model_cfg = ModelArchitectureConfigTemplate(input_dim=None, output_dim=None, depth=1)
         pretrain_cfg = NeuralModelConfigTemplate(epochs=1, log_each=1, eval_each=1,
                                                  criterion=self.loss, model_architecture=model_cfg)
-<<<<<<< HEAD
         fedot = FedotConfigTemplate(problem=self.problem, metric=self.metrics, pop_size=pop_size,
-=======
-        fedot = FedotConfigTemplate(problem=self.problem, metric=self.metrics, pop_size=10,
->>>>>>> 6d86c620
                                     timeout=0.1, initial_assumption=initial, n_jobs=1)
         automl = AutoMLConfigTemplate(fedot_config=fedot)
         learning = LearningConfigTemplate(criterion=self.loss, learning_strategy=strategy,
