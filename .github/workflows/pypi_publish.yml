--- conflicted
+++ resolved
@@ -29,13 +29,4 @@
         with:
           user: __token__
           password: ${{ secrets.PYPI_TOKEN }}
-<<<<<<< HEAD
-      - name: Deploy source code
-        if: github.event_name == 'release'
-        uses: actions/upload-artifact@v4
-        with:
-          name: source-code-${{ matrix.python-version }}
-          path: .
-=======
-          repository_url: https://upload.pypi.org/legacy/
->>>>>>> 77fa3dbd
+          repository_url: https://upload.pypi.org/legacy/