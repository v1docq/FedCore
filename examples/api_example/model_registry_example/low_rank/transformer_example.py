import sys
import os
import torch
import time
import gc
import uuid

import logging

# Правильный путь с учетом вложенности
correct_path = "/home/user/projects/FedCore/FedCore"
sys.path.insert(0, correct_path)

from transformers import AutoModelForCausalLM, AutoTokenizer
from torch.utils.data import DataLoader
from fedot.core.repository.tasks import (
    Task,
    TaskTypesEnum,
)

from fedcore.api.config_factory import ConfigFactory
from fedcore.api.api_configs import (APIConfigTemplate, AutoMLConfigTemplate, FedotConfigTemplate,
                                     LearningConfigTemplate, ModelArchitectureConfigTemplate,
                                     NeuralModelConfigTemplate, DeviceConfigTemplate, ComputeConfigTemplate,
                                     LowRankTemplate)
from fedcore.architecture.dataset.api_loader import ApiLoader
from datasets import load_dataset
from fedcore.api.main import FedCore
from fedcore.api.llm_config import LLMConfigTemplate
from fedcore.data.data import CompressionInputData
from fedcore.repository.constant_repository import FedotTaskEnum
from fedcore.metrics.nlp_metrics import NLPAccuracy, NLPF1, SacreBLEU, ROUGE
from fedcore.tools.registry.model_registry import ModelRegistry

log_dir = 'examples/api_example/model_registry_example/logs'
os.makedirs(log_dir, exist_ok=True)
log_file = os.path.join(log_dir, 'LR_transformer.log')

logger = logging.getLogger(__name__)
logger.setLevel(logging.INFO)

file_handler = logging.FileHandler(log_file, mode='w')
console_handler = logging.StreamHandler(sys.stdout)
log_format = logging.Formatter('%(asctime)s - %(name)s - %(levelname)s - %(message)s')
file_handler.setFormatter(log_format)
console_handler.setFormatter(log_format)

logger.addHandler(file_handler)
logger.addHandler(console_handler)

##########################################################################
### CONFIGURATION ###
##########################################################################

INITIAL_MODEL = 'arnir0/Tiny-LLM'

def preprocess_dataset(examples):
    """Extract text from different dataset formats"""
    if 'text' in examples:
        return {"text": examples["text"]}
    else:
        for key, value in examples.items():
            if isinstance(value[0], str):
                return {"text": examples[key]}
        return {"text": [str(x) for x in examples[list(examples.keys())[0]]]}

def tokenize_function(examples, tokenizer):
    tokenized = tokenizer(
        examples["text"],
        truncation=True,
        padding=True,
        max_length=64,
        return_tensors="pt"
    )
    tokenized["labels"] = tokenized["input_ids"].clone()
    return tokenized

class WikitextDataset(torch.utils.data.Dataset):
    """Dataset that returns tuples (input_ids, labels, attention_mask) for compatibility with LowRankModel and LLMTrainer"""
    def __init__(self, hf_dataset):
        self.hf_dataset = hf_dataset

    def __len__(self):
        return len(self.hf_dataset)

    def __getitem__(self, idx):
        item = self.hf_dataset[idx]

        return (
            item['input_ids'], 
            item['labels'],            
            item['attention_mask']    
        )

def collate_fn(batch):
    """
    Custom collate function that handles batching for LLM data.
    Converts tuple format (input_ids, labels, attention_mask) to stacked tensors.
    
    LLMTrainer will convert this back to dict format in _dataloader_to_dataset.
    """
    input_ids_list = []
    labels_list = []
    attention_mask_list = []
    
    for item in batch:
        input_ids = torch.tensor(item[0]) if isinstance(item[0], list) else item[0]
        labels = torch.tensor(item[1]) if isinstance(item[1], list) else item[1]
        attention_mask = torch.tensor(item[2]) if isinstance(item[2], list) else item[2]
        
        input_ids_list.append(input_ids)
        labels_list.append(labels)
        attention_mask_list.append(attention_mask)
    
    input_ids_batch = torch.stack(input_ids_list)
    labels_batch = torch.stack(labels_list)
    attention_mask_batch = torch.stack(attention_mask_list)
 
    return input_ids_batch, labels_batch, attention_mask_batch

################################################################################
### Configuration functions - will be used in main block ###
################################################################################

def create_pretrain_config(model, tokenizer):
    return LLMConfigTemplate(
        epochs=5,  
        optimizer='adamw',
        scheduler='one_cycle',
        scheduler_step_each=1,
        criterion='cross_entropy',
        is_llm=True,
        model=model,
        tokenizer=tokenizer,
        custom_learning_params={
            'batch_size': 4,
            'learning_rate': 5e-5,
            'warmup_steps': 50,
            'logging_steps': 25,
            'save_steps': 100
        }
    )

def create_peft_config(fedcore_id=None):
    return LowRankTemplate(
        strategy='quantile',
        rank_prune_each=1, 
        custom_criterions=None,
        non_adaptive_threshold=0.3,  
        epochs=5,
        log_each=1,
        eval_each=1,
        decomposer='svd',  
        rank=None,  
        distortion_factor=0.6,
        fedcore_id=fedcore_id,
    )

def create_api_config(model, tokenizer, fedcore_id=None):
    """Create API configuration with all dependencies"""
    pretrain_config = create_pretrain_config(model, tokenizer)
    peft_config = create_peft_config(fedcore_id)
    
    fedot_config = FedotConfigTemplate(
        problem='classification',
        metric= ['accuracy', 'f1'],
        pop_size=1,
        timeout=2,
        initial_assumption=model
    )
    
    automl_config = AutoMLConfigTemplate(fedot_config=fedot_config)
    
    learning_config = LearningConfigTemplate(
        criterion='cross_entropy',
        learning_strategy='checkpoint',
        learning_strategy_params=pretrain_config,
        peft_strategy='low_rank', 
        peft_strategy_params=peft_config  
    )
    
    device_config = DeviceConfigTemplate(device='cuda' if torch.cuda.is_available() else 'cpu')
    compute_config = ComputeConfigTemplate(
        output_folder='./llm_low_rank_experiment',
        automl_folder='./llm_low_rank_automl'
    )
    
    api_template = APIConfigTemplate(
        device_config=device_config,
        automl_config=automl_config,
        learning_config=learning_config,
        compute_config=compute_config
    )
    
    return api_template

if __name__ == "__main__":
    registry = ModelRegistry(auto_cleanup=False)
    registry.force_cleanup()
    
    initial_memory = registry.get_memory_stats()
    
    start_init = time.time()
    logger.info(f"Loading model from HuggingFace: {INITIAL_MODEL}")
    
    model = AutoModelForCausalLM.from_pretrained(INITIAL_MODEL)
    logger.info(f"Model loaded: {type(model).__name__}")
    
    initial_memory = registry.get_memory_stats()
    
    tokenizer = AutoTokenizer.from_pretrained(INITIAL_MODEL)
    if tokenizer.pad_token is None:
        if tokenizer.eos_token is not None:
            tokenizer.pad_token = tokenizer.eos_token
        else:
            tokenizer.add_special_tokens({'pad_token': '[PAD]'})
    logger.info(f"Tokenizer loaded. Vocabulary size: {tokenizer.vocab_size}")
    
    fedcore_id = f"fedcore_{uuid.uuid4().hex[:8]}"
    logger.info(f"Generated fedcore_id: {fedcore_id}")
    api_template = create_api_config(model, tokenizer, fedcore_id)
    
    APIConfig = ConfigFactory.from_template(api_template)
    api_config = APIConfig()
    fedcore_compressor = FedCore(api_config)
    init_time = time.time() - start_init
    
    start_data = time.time()
    dataset = load_dataset("wikitext", "wikitext-2-raw-v1", split="train[:1000]")
    logger.info(f"Dataset loaded: {len(dataset)} samples")
    
    dataset = dataset.map(preprocess_dataset, batched=True)
    dataset = dataset.filter(lambda example: len(example["text"].strip()) > 0)
    logger.info(f"Dataset filtered: {len(dataset)} samples")
    
    tokenized_dataset = dataset.map(
        lambda examples: tokenize_function(examples, tokenizer), 
        batched=True
    )
    
    wikitext_dataset = WikitextDataset(tokenized_dataset)
    train_size = int(0.8 * len(wikitext_dataset))
    val_size = int(0.1 * len(wikitext_dataset))
    test_size = len(wikitext_dataset) - train_size - val_size
    
    train_dataset, val_dataset, test_dataset = torch.utils.data.random_split(
        wikitext_dataset, [train_size, val_size, test_size]
    )
    logger.info(f" Datasets split: train={train_size}, val={val_size}, test={test_size}")
    
    train_dataloader = DataLoader(train_dataset, batch_size=4, shuffle=True, collate_fn=collate_fn)
    val_dataloader = DataLoader(val_dataset, batch_size=4, shuffle=False, collate_fn=collate_fn)
    test_dataloader = DataLoader(test_dataset, batch_size=4, shuffle=False, collate_fn=collate_fn)
    
    example_batch = next(iter(val_dataloader))
    example_input = example_batch[0]
    logger.info(f" Example batch shape: {example_input.shape}")
    
    compression_data = CompressionInputData(
<<<<<<< HEAD
=======
        idx = None,
        data_type=None,
        features=None,
>>>>>>> d4f3f663
        model=model, 
        train_dataloader=train_dataloader,
        val_dataloader=val_dataloader,
        test_dataloader=test_dataloader,
        task=Task(TaskTypesEnum.classification),  
        input_dim=tokenizer.vocab_size,
    )
    data_load_time = time.time() - start_data
    
    start_fit = time.time()
    fedcore_compressor.fit(compression_data)
    fit_time = time.time() - start_fit
    memory_after_training = registry.get_memory_stats()
    
    start_report = time.time()
    model_comparison = fedcore_compressor.get_report(compression_data)
    report_time = time.time() - start_report
    memory_after_report = registry.get_memory_stats()
    
    fedcore_id = None
    if hasattr(fedcore_compressor, 'fedcore_model') and fedcore_compressor.fedcore_model is not None:
        fedcore_id = getattr(fedcore_compressor.fedcore_model, '_fedcore_id', None)
    
    if hasattr(fedcore_compressor, 'shutdown'):
        fedcore_compressor.shutdown()
    
    if fedcore_id and hasattr(fedcore_compressor, 'fedcore_model') and fedcore_compressor.fedcore_model is not None:
        logger.info(f"Cleaning up fedcore_instance with id: {fedcore_id}")
        registry.cleanup_fedcore_instance(fedcore_id, fedcore_compressor.fedcore_model)
    
    del fedcore_compressor
    del compression_data
    del model_comparison
    
    collected = gc.collect()    
    if fedcore_id:
        storage = registry.storage
        df = storage.load(fedcore_id)
        if not df.empty and 'checkpoint_bytes' in df.columns:
            df['checkpoint_bytes'] = None
            storage.save(fedcore_id, df)
            del df
            gc.collect()
    
    logger.info("MEMORY DIAGNOSTICS BEFORE FINAL CLEANUP:")
    
    if torch.cuda.is_available():
        allocated_before = torch.cuda.memory_allocated()
        reserved_before = torch.cuda.memory_reserved()
        logger.info(f"  GPU allocated before cleanup: {allocated_before / 1024**3:.4f} GB")
        logger.info(f"  GPU reserved before cleanup: {reserved_before / 1024**3:.4f} GB")
        
        try:
            import gc
            tensor_count = 0
            tensor_memory = 0
            for obj in gc.get_objects():
                if isinstance(obj, torch.Tensor):
                    tensor_count += 1
                    if obj.is_cuda:
                        tensor_memory += obj.numel() * obj.element_size()
            
            logger.info(f"  Active CUDA tensors: {tensor_count}")
            logger.info(f"  CUDA tensor memory: {tensor_memory / 1024**3:.4f} GB")
        except Exception as e:
            logger.info(f"  Could not count tensors: {e}")
    
    try:
        import gc
        total_objects = len(gc.get_objects())
        logger.info(f"  Total Python objects: {total_objects}")
        
        model_objects = 0
        for obj in gc.get_objects():
            if hasattr(obj, '__class__'):
                class_name = obj.__class__.__name__
                if any(keyword in class_name.lower() for keyword in ['model', 'module', 'linear', 'transformer', 'attention']):
                    model_objects += 1
        
        logger.info(f"  Model-related objects: {model_objects}")
    except Exception as e:
        logger.info(f"  Could not analyze objects: {e}")
    
    if torch.cuda.is_available():
        torch.cuda.empty_cache()
        torch.cuda.synchronize()    
    final_memory = registry.get_memory_stats()
    
    logger.info("MEMORY DIAGNOSTICS AFTER FINAL CLEANUP:")
    if torch.cuda.is_available():
        allocated_after = torch.cuda.memory_allocated()
        reserved_after = torch.cuda.memory_reserved()
        logger.info(f"  GPU allocated after cleanup: {allocated_after / 1024**3:.4f} GB")
        logger.info(f"  GPU reserved after cleanup: {reserved_after / 1024**3:.4f} GB")
        
        if allocated_after > 0:
            logger.info("  ANALYSIS OF REMAINING MEMORY:")
            logger.info(f"    Allocated memory: {allocated_after / 1024**2:.2f} MB")
            logger.info(f"    Reserved memory: {reserved_after / 1024**2:.2f} MB")
            logger.info(f"    Reserved/Allocated ratio: {reserved_after/allocated_after:.2f}x")
            
            if allocated_after > 50 * 1024**2:  
                logger.info("    Significant memory still allocated (>50MB)")
                logger.info("    Possible causes:")
                logger.info("      - PyTorch internal buffers")
                logger.info("      - CUDA context overhead")
                logger.info("      - Undetected model references")
            else:
                logger.info("    Minimal memory remaining (likely PyTorch overhead)")
    
    memory_after_cleanup = registry.get_memory_stats()
    logger.info(f"Memory after cleanup: {memory_after_cleanup.get('allocated_gb', 0):.4f} GB")
    
    logger.info("FINAL STATISTICS")
    logger.info(f"Training time:     {fit_time:.2f} sec")
    logger.info(f"Report time:       {report_time:.2f} sec")
    logger.info(f"Total time:        {init_time + data_load_time + fit_time + report_time:.2f} sec")
    
    logger.info("MEMORY STATISTICS:")
    logger.info(f"Initial GPU memory:     {initial_memory.get('allocated_gb', 0):.4f} GB")
    logger.info(f"After training:          {memory_after_training.get('allocated_gb', 0):.4f} GB")
    logger.info(f"After report:            {memory_after_report.get('allocated_gb', 0):.4f} GB")
    logger.info(f"Final GPU memory:        {memory_after_cleanup.get('allocated_gb', 0):.4f} GB")
    
    peak_memory = max(
        initial_memory.get('allocated_gb', 0),
        memory_after_training.get('allocated_gb', 0),
        memory_after_report.get('allocated_gb', 0)
    )
    memory_freed = peak_memory - memory_after_cleanup.get('allocated_gb', 0)
    logger.info(f"Peak memory:             {peak_memory:.4f} GB")
    logger.info(f"Memory freed:             {memory_freed:.4f} GB")
    
    if peak_memory > 0:
        cleanup_percentage = (memory_freed / peak_memory) * 100
        logger.info(f"Cleanup efficiency:      {cleanup_percentage:.1f}%")<|MERGE_RESOLUTION|>--- conflicted
+++ resolved
@@ -257,12 +257,9 @@
     logger.info(f" Example batch shape: {example_input.shape}")
     
     compression_data = CompressionInputData(
-<<<<<<< HEAD
-=======
         idx = None,
         data_type=None,
         features=None,
->>>>>>> d4f3f663
         model=model, 
         train_dataloader=train_dataloader,
         val_dataloader=val_dataloader,
